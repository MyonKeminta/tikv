// Copyright 2017 TiKV Project Authors. Licensed under Apache-2.0.

use std::borrow::Cow;
use std::collections::VecDeque;
use std::fmt::{self, Debug, Formatter};
use std::sync::atomic::{AtomicBool, AtomicU64, AtomicUsize, Ordering};
#[cfg(test)]
use std::sync::mpsc::Sender;
use std::sync::mpsc::SyncSender;
use std::sync::Arc;
use std::{cmp, usize};

use crossbeam::channel::{TryRecvError, TrySendError};
use engine::rocks;
use engine::rocks::Writable;
use engine::rocks::{WriteBatch, WriteOptions};
use engine::Engines;
use engine::{util as engine_util, Mutable, Peekable};
use engine::{ALL_CFS, CF_DEFAULT, CF_LOCK, CF_RAFT, CF_WRITE};
use engine_rocks::{RocksEngine, RocksSnapshot};
use kvproto::import_sstpb::SstMeta;
use kvproto::metapb::{Peer as PeerMeta, Region, RegionEpoch};
use kvproto::raft_cmdpb::{
    AdminCmdType, AdminRequest, AdminResponse, ChangePeerRequest, CmdType, CommitMergeRequest,
    RaftCmdRequest, RaftCmdResponse, Request, Response,
};
use kvproto::raft_serverpb::{
    MergeState, PeerState, RaftApplyState, RaftTruncatedState, RegionLocalState,
};
use raft::eraftpb::{ConfChange, ConfChangeType, Entry, EntryType, Snapshot as RaftSnapshot};
use uuid::Builder as UuidBuilder;

use crate::import::SSTImporter;
use crate::raftstore::coprocessor::{Cmd, CmdBatch, CoprocessorHost};
use crate::raftstore::store::fsm::{RaftPollerBuilder, RaftRouter};
use crate::raftstore::store::metrics::*;
use crate::raftstore::store::msg::{Callback, PeerMsg, ReadResponse};
use crate::raftstore::store::peer::Peer;
use crate::raftstore::store::peer_storage::{self, write_initial_apply_state, write_peer_state};
use crate::raftstore::store::util::KeysInfoFormatter;
<<<<<<< HEAD
use crate::raftstore::store::util::{check_region_epoch, compare_region_epoch};
use crate::raftstore::store::RegionSnapshot;
use crate::raftstore::store::{cmd_resp, keys, util, Config};
=======
use crate::raftstore::store::{cmd_resp, util, Config};
>>>>>>> df674dd0
use crate::raftstore::{Error, Result};
use tikv_util::escape;
use tikv_util::mpsc::{loose_bounded, LooseBoundedSender, Receiver};
use tikv_util::time::{duration_to_sec, Instant, SlowTimer};
use tikv_util::worker::Scheduler;
use tikv_util::Either;
use tikv_util::MustConsumeVec;

use super::metrics::*;
use super::{BasicMailbox, BatchRouter, BatchSystem, Fsm, HandlerBuilder, PollHandler};

use super::super::RegionTask;

const WRITE_BATCH_MAX_KEYS: usize = 128;
const DEFAULT_APPLY_WB_SIZE: usize = 4 * 1024;
const APPLY_WB_SHRINK_SIZE: usize = 1024 * 1024;
const SHRINK_PENDING_CMD_QUEUE_CAP: usize = 64;

pub struct PendingCmd {
    pub index: u64,
    pub term: u64,
    pub cb: Option<Callback<RocksEngine>>,
}

impl PendingCmd {
    fn new(index: u64, term: u64, cb: Callback<RocksEngine>) -> PendingCmd {
        PendingCmd {
            index,
            term,
            cb: Some(cb),
        }
    }
}

impl Drop for PendingCmd {
    fn drop(&mut self) {
        if self.cb.is_some() {
            safe_panic!(
                "callback of pending command at [index: {}, term: {}] is leak",
                self.index,
                self.term
            );
        }
    }
}

impl Debug for PendingCmd {
    fn fmt(&self, f: &mut Formatter<'_>) -> fmt::Result {
        write!(
            f,
            "PendingCmd [index: {}, term: {}, has_cb: {}]",
            self.index,
            self.term,
            self.cb.is_some()
        )
    }
}

/// Commands waiting to be committed and applied.
#[derive(Default, Debug)]
pub struct PendingCmdQueue {
    normals: VecDeque<PendingCmd>,
    conf_change: Option<PendingCmd>,
}

impl PendingCmdQueue {
    fn pop_normal(&mut self, index: u64, term: u64) -> Option<PendingCmd> {
        self.normals.pop_front().and_then(|cmd| {
            if self.normals.capacity() > SHRINK_PENDING_CMD_QUEUE_CAP
                && self.normals.len() < SHRINK_PENDING_CMD_QUEUE_CAP
            {
                self.normals.shrink_to_fit();
            }
            if (cmd.term, cmd.index) > (term, index) {
                self.normals.push_front(cmd);
                return None;
            }
            Some(cmd)
        })
    }

    fn append_normal(&mut self, cmd: PendingCmd) {
        self.normals.push_back(cmd);
    }

    fn take_conf_change(&mut self) -> Option<PendingCmd> {
        // conf change will not be affected when changing between follower and leader,
        // so there is no need to check term.
        self.conf_change.take()
    }

    // TODO: seems we don't need to separate conf change from normal entries.
    fn set_conf_change(&mut self, cmd: PendingCmd) {
        self.conf_change = Some(cmd);
    }
}

#[derive(Default, Debug)]
pub struct ChangePeer {
    pub conf_change: ConfChange,
    pub peer: PeerMeta,
    pub region: Region,
}

#[derive(Debug)]
pub struct Range {
    pub cf: String,
    pub start_key: Vec<u8>,
    pub end_key: Vec<u8>,
}

impl Range {
    fn new(cf: String, start_key: Vec<u8>, end_key: Vec<u8>) -> Range {
        Range {
            cf,
            start_key,
            end_key,
        }
    }
}

#[derive(Debug)]
pub enum ExecResult {
    ChangePeer(ChangePeer),
    CompactLog {
        state: RaftTruncatedState,
        first_index: u64,
    },
    SplitRegion {
        regions: Vec<Region>,
        derived: Region,
    },
    PrepareMerge {
        region: Region,
        state: MergeState,
    },
    CatchUpLogs(CatchUpLogs),
    CommitMerge {
        region: Region,
        source: Region,
    },
    RollbackMerge {
        region: Region,
        commit: u64,
    },
    ComputeHash {
        region: Region,
        index: u64,
        snap: RocksSnapshot,
    },
    VerifyHash {
        index: u64,
        hash: Vec<u8>,
    },
    DeleteRange {
        ranges: Vec<Range>,
    },
    IngestSst {
        ssts: Vec<SstMeta>,
    },
}

/// The possible returned value when applying logs.
pub enum ApplyResult {
    None,
    /// Additional result that needs to be sent back to raftstore.
    Res(ExecResult),
    /// It is unable to apply the `CommitMerge` until the source peer
    /// has applied to the required position and sets the atomic boolean
    /// to true.
    WaitMergeSource(Arc<AtomicU64>),
}

struct ExecContext {
    apply_state: RaftApplyState,
    index: u64,
    term: u64,
}

impl ExecContext {
    pub fn new(apply_state: RaftApplyState, index: u64, term: u64) -> ExecContext {
        ExecContext {
            apply_state,
            index,
            term,
        }
    }
}

struct ApplyCallback {
    region: Region,
<<<<<<< HEAD
    cbs: Vec<(Option<Callback>, u64, RaftCmdResponse)>,
=======
    cbs: Vec<(Option<Callback<RocksEngine>>, RaftCmdResponse)>,
>>>>>>> df674dd0
}

impl ApplyCallback {
    fn new(region: Region) -> ApplyCallback {
        let cbs = vec![];
        ApplyCallback { region, cbs }
    }

    fn invoke_all(self, host: &CoprocessorHost) {
        for (cb, index, mut resp) in self.cbs {
            host.post_apply(&self.region, index, &mut resp);
            if let Some(cb) = cb {
                cb.invoke_with_response(resp)
            };
        }
    }

<<<<<<< HEAD
    fn push(&mut self, cb: Option<Callback>, index: u64, resp: RaftCmdResponse) {
        self.cbs.push((cb, index, resp));
=======
    fn push(&mut self, cb: Option<Callback<RocksEngine>>, resp: RaftCmdResponse) {
        self.cbs.push((cb, resp));
>>>>>>> df674dd0
    }
}

#[derive(Clone)]
pub enum Notifier {
    Router(RaftRouter),
    #[cfg(test)]
    Sender(Sender<PeerMsg>),
}

impl Notifier {
    fn notify(&self, region_id: u64, msg: PeerMsg) {
        match *self {
            Notifier::Router(ref r) => {
                r.force_send(region_id, msg).unwrap();
            }
            #[cfg(test)]
            Notifier::Sender(ref s) => s.send(msg).unwrap(),
        }
    }
}

struct ApplyContext {
    tag: String,
    timer: Option<SlowTimer>,
    host: Arc<CoprocessorHost>,
    importer: Arc<SSTImporter>,
    region_scheduler: Scheduler<RegionTask>,
    router: ApplyRouter,
    notifier: Notifier,
    engines: Engines,
    cbs: MustConsumeVec<ApplyCallback>,
    apply_res: Vec<ApplyRes>,
    exec_ctx: Option<ExecContext>,

    kv_wb: Option<WriteBatch>,
    kv_wb_last_bytes: u64,
    kv_wb_last_keys: u64,

    last_applied_index: u64,
    committed_count: usize,

    // Indicates that WAL can be synchronized when data is written to KV engine.
    enable_sync_log: bool,
    // Whether synchronize WAL is preferred.
    sync_log_hint: bool,
    // Whether to use the delete range API instead of deleting one by one.
    use_delete_range: bool,

    cmd_batches: Vec<CmdBatch>,
}

impl ApplyContext {
    pub fn new(
        tag: String,
        host: Arc<CoprocessorHost>,
        importer: Arc<SSTImporter>,
        region_scheduler: Scheduler<RegionTask>,
        engines: Engines,
        router: BatchRouter<ApplyFsm, ControlFsm>,
        notifier: Notifier,
        cfg: &Config,
    ) -> ApplyContext {
        ApplyContext {
            tag,
            timer: None,
            host,
            importer,
            region_scheduler,
            engines,
            router,
            notifier,
            kv_wb: None,
            cbs: MustConsumeVec::new("callback of apply context"),
            apply_res: vec![],
            kv_wb_last_bytes: 0,
            kv_wb_last_keys: 0,
            last_applied_index: 0,
            committed_count: 0,
            enable_sync_log: cfg.sync_log,
            sync_log_hint: false,
            exec_ctx: None,
            use_delete_range: cfg.use_delete_range,
            cmd_batches: Vec::new(),
        }
    }

    fn push_observed_cmd(&mut self, region_id: u64, cmd: Cmd) {
        self.cmd_batches
            .last_mut()
            .expect("should exist some cmd batch")
            .push(region_id, cmd);
    }

    /// Prepares for applying entries for `delegate`.
    ///
    /// A general apply progress for a delegate is:
    /// `prepare_for` -> `commit` [-> `commit` ...] -> `finish_for`.
    /// After all delegates are handled, `write_to_db` method should be called.
    pub fn prepare_for(&mut self, delegate: &mut ApplyDelegate) {
        if self.kv_wb.is_none() {
            self.kv_wb = Some(WriteBatch::with_capacity(DEFAULT_APPLY_WB_SIZE));
            self.kv_wb_last_bytes = 0;
            self.kv_wb_last_keys = 0;
        }
        self.cbs.push(ApplyCallback::new(delegate.region.clone()));
        self.last_applied_index = delegate.apply_state.get_applied_index();

        if let Some(enabled) = &delegate.cmd_observer_enabled {
            let region_id = delegate.region_id();
            if enabled.load(Ordering::Relaxed) {
                self.cmd_batches.push(CmdBatch::new(region_id));
            } else {
                info!("region is no longer observerd";
                    "region_id" => region_id);
                delegate.cmd_observer_enabled.take();
            }
        }
    }

    /// Commits all changes have done for delegate. `persistent` indicates whether
    /// write the changes into rocksdb.
    ///
    /// This call is valid only when it's between a `prepare_for` and `finish_for`.
    pub fn commit(&mut self, delegate: &mut ApplyDelegate) {
        if self.last_applied_index < delegate.apply_state.get_applied_index() {
            delegate.write_apply_state(&self.engines, self.kv_wb.as_mut().unwrap());
        }
        // last_applied_index doesn't need to be updated, set persistent to true will
        // force it call `prepare_for` automatically.
        self.commit_opt(delegate, true);
    }

    fn commit_opt(&mut self, delegate: &mut ApplyDelegate, persistent: bool) {
        delegate.update_metrics(self);
        if persistent {
            self.write_to_db();
            self.prepare_for(delegate);
        }
        self.kv_wb_last_bytes = self.kv_wb().data_size() as u64;
        self.kv_wb_last_keys = self.kv_wb().count() as u64;
    }

    /// Writes all the changes into RocksDB.
    /// If it returns true, all pending writes are persisted in engines.
    pub fn write_to_db(&mut self) -> bool {
        let need_sync = self.enable_sync_log && self.sync_log_hint;
        if self.kv_wb.as_ref().map_or(false, |wb| !wb.is_empty()) {
            let mut write_opts = WriteOptions::new();
            write_opts.set_sync(need_sync);
            self.engines
                .kv
                .write_opt(self.kv_wb(), &write_opts)
                .unwrap_or_else(|e| {
                    panic!("failed to write to engine: {:?}", e);
                });
            self.sync_log_hint = false;
            let data_size = self.kv_wb().data_size();
            if data_size > APPLY_WB_SHRINK_SIZE {
                // Control the memory usage for the WriteBatch.
                self.kv_wb = Some(WriteBatch::with_capacity(DEFAULT_APPLY_WB_SIZE));
            } else {
                // Clear data, reuse the WriteBatch, this can reduce memory allocations and deallocations.
                self.kv_wb().clear();
            }
            self.kv_wb_last_bytes = 0;
            self.kv_wb_last_keys = 0;
        }
        for cbs in self.cbs.drain(..) {
            cbs.invoke_all(&self.host);
        }
        need_sync
    }

    /// Finishes `Apply`s for the delegate.
    pub fn finish_for(&mut self, delegate: &mut ApplyDelegate, results: VecDeque<ExecResult>) {
        if !delegate.pending_remove {
            delegate.write_apply_state(&self.engines, self.kv_wb.as_mut().unwrap());
        }
        self.commit_opt(delegate, false);
        self.apply_res.push(ApplyRes {
            region_id: delegate.region_id(),
            apply_state: delegate.apply_state.clone(),
            exec_res: results,
            metrics: delegate.metrics.clone(),
            applied_index_term: delegate.applied_index_term,
        });
    }

    pub fn delta_bytes(&self) -> u64 {
        self.kv_wb().data_size() as u64 - self.kv_wb_last_bytes
    }

    pub fn delta_keys(&self) -> u64 {
        self.kv_wb().count() as u64 - self.kv_wb_last_keys
    }

    #[inline]
    pub fn kv_wb(&self) -> &WriteBatch {
        self.kv_wb.as_ref().unwrap()
    }

    #[inline]
    pub fn kv_kv_wb_mut(&mut self) -> &mut WriteBatch {
        self.kv_wb.as_mut().unwrap()
    }

    /// Flush all pending writes to engines.
    /// If it returns true, all pending writes are persisted in engines.
    pub fn flush(&mut self) -> bool {
        // TODO: this check is too hacky, need to be more verbose and less buggy.
        let t = match self.timer.take() {
            Some(t) => t,
            None => return false,
        };

        // Write to engine
        // raftstore.sync-log = true means we need prevent data loss when power failure.
        // take raft log gc for example, we write kv WAL first, then write raft WAL,
        // if power failure happen, raft WAL may synced to disk, but kv WAL may not.
        // so we use sync-log flag here.
        let is_synced = self.write_to_db();

        if !self.apply_res.is_empty() {
            for res in self.apply_res.drain(..) {
                self.notifier.notify(
                    res.region_id,
                    PeerMsg::ApplyRes {
                        res: TaskRes::Apply(res),
                    },
                );
            }
        }

        if !self.cmd_batches.is_empty() {
            self.host.on_cmd_executed(&self.cmd_batches);
            self.cmd_batches.clear();
            // TODO(cdc): reclaim large memory.
        }

        STORE_APPLY_LOG_HISTOGRAM.observe(duration_to_sec(t.elapsed()) as f64);

        slow_log!(
            t,
            "{} handle ready {} committed entries",
            self.tag,
            self.committed_count
        );
        self.committed_count = 0;
        is_synced
    }
}

/// Calls the callback of `cmd` when the Region is removed.
fn notify_region_removed(region_id: u64, peer_id: u64, mut cmd: PendingCmd) {
    debug!(
        "region is removed, notify commands";
        "region_id" => region_id,
        "peer_id" => peer_id,
        "index" => cmd.index,
        "term" => cmd.term
    );
    notify_req_region_removed(region_id, cmd.cb.take().unwrap());
}

pub fn notify_req_region_removed(region_id: u64, cb: Callback<RocksEngine>) {
    let region_not_found = Error::RegionNotFound(region_id);
    let resp = cmd_resp::new_error(region_not_found);
    cb.invoke_with_response(resp);
}

/// Calls the callback of `cmd` when it can not be processed further.
fn notify_stale_command(region_id: u64, peer_id: u64, term: u64, mut cmd: PendingCmd) {
    info!(
        "command is stale, skip";
        "region_id" => region_id,
        "peer_id" => peer_id,
        "index" => cmd.index,
        "term" => cmd.term
    );
    notify_stale_req(term, cmd.cb.take().unwrap());
}

pub fn notify_stale_req(term: u64, cb: Callback<RocksEngine>) {
    let resp = cmd_resp::err_resp(Error::StaleCommand, term);
    cb.invoke_with_response(resp);
}

/// Checks if a write is needed to be issued before handling the command.
fn should_write_to_engine(cmd: &RaftCmdRequest, kv_wb_keys: usize) -> bool {
    if cmd.has_admin_request() {
        match cmd.get_admin_request().get_cmd_type() {
            // ComputeHash require an up to date snapshot.
            AdminCmdType::ComputeHash |
            // Merge needs to get the latest apply index.
            AdminCmdType::CommitMerge |
            AdminCmdType::RollbackMerge => return true,
            _ => {}
        }
    }

    // When write batch contains more than `recommended` keys, write the batch
    // to engine.
    if kv_wb_keys >= WRITE_BATCH_MAX_KEYS {
        return true;
    }

    // Some commands may modify keys covered by the current write batch, so we
    // must write the current write batch to the engine first.
    for req in cmd.get_requests() {
        if req.has_delete_range() {
            return true;
        }
        if req.has_ingest_sst() {
            return true;
        }
    }

    false
}

/// A struct that stores the state related to Merge.
///
/// When executing a `CommitMerge`, the source peer may have not applied
/// to the required index, so the target peer has to abort current execution
/// and wait for it asynchronously.
///
/// When rolling the stack, all states required to recover are stored in
/// this struct.
/// TODO: check whether generator/coroutine is a good choice in this case.
struct WaitSourceMergeState {
    /// All of the entries that need to continue to be applied after
    /// the source peer has applied its logs.
    pending_entries: Vec<Entry>,
    /// All of messages that need to continue to be handled after
    /// the source peer has applied its logs and pending entries
    /// are all handled.
    pending_msgs: Vec<Msg>,
    /// A flag that indicates whether the source peer has applied to the required
    /// index. If the source peer is ready, this flag should be set to the region id
    /// of source peer.
    logs_up_to_date: Arc<AtomicU64>,
}

impl Debug for WaitSourceMergeState {
    fn fmt(&self, f: &mut fmt::Formatter<'_>) -> fmt::Result {
        f.debug_struct("WaitSourceMergeState")
            .field("pending_entries", &self.pending_entries.len())
            .field("pending_msgs", &self.pending_msgs.len())
            .field("logs_up_to_date", &self.logs_up_to_date)
            .finish()
    }
}

/// The apply delegate of a Region which is responsible for handling committed
/// raft log entries of a Region.
///
/// `Apply` is a term of Raft, which means executing the actual commands.
/// In Raft, once some log entries are committed, for every peer of the Raft
/// group will apply the logs one by one. For write commands, it does write or
/// delete to local engine; for admin commands, it does some meta change of the
/// Raft group.
///
/// `Delegate` is just a structure to congregate all apply related fields of a
/// Region. The apply worker receives all the apply tasks of different Regions
/// located at this store, and it will get the corresponding apply delegate to
/// handle the apply task to make the code logic more clear.
#[derive(Debug)]
pub struct ApplyDelegate {
    /// The ID of the peer.
    id: u64,
    /// The term of the Region.
    term: u64,
    /// The Region information of the peer.
    region: Region,
    /// Peer_tag, "[region region_id] peer_id".
    tag: String,

    /// If the delegate should be stopped from polling.
    /// A delegate can be stopped in conf change, merge or requested by destroy message.
    stopped: bool,
    /// Set to true when removing itself because of `ConfChangeType::RemoveNode`, and then
    /// any following committed logs in same Ready should be applied failed.
    pending_remove: bool,

    /// The commands waiting to be committed and applied
    pending_cmds: PendingCmdQueue,
    /// The counter of pending request snapshots. See more in `Peer`.
    pending_request_snapshot_count: Arc<AtomicUsize>,

    /// Indicates the peer is in merging, if that compact log won't be performed.
    is_merging: bool,
    /// Records the epoch version after the last merge.
    last_merge_version: u64,
    /// A temporary state that keeps track of the progress of the source peer state when
    /// CommitMerge is unable to be executed.
    wait_merge_state: Option<WaitSourceMergeState>,
    // ID of last region that reports ready.
    ready_source_region_id: u64,

    /// TiKV writes apply_state to KV RocksDB, in one write batch together with kv data.
    ///
    /// If we write it to Raft RocksDB, apply_state and kv data (Put, Delete) are in
    /// separate WAL file. When power failure, for current raft log, apply_index may synced
    /// to file, but KV data may not synced to file, so we will lose data.
    apply_state: RaftApplyState,
    /// The term of the raft log at applied index.
    applied_index_term: u64,
    /// The latest synced apply index.
    last_sync_apply_index: u64,

    cmd_observer_enabled: Option<Arc<AtomicBool>>,

    /// The local metrics, and it will be flushed periodically.
    metrics: ApplyMetrics,
}

impl ApplyDelegate {
    fn from_registration(reg: Registration) -> ApplyDelegate {
        ApplyDelegate {
            id: reg.id,
            tag: format!("[region {}] {}", reg.region.get_id(), reg.id),
            region: reg.region,
            pending_remove: false,
            last_sync_apply_index: reg.apply_state.get_applied_index(),
            apply_state: reg.apply_state,
            applied_index_term: reg.applied_index_term,
            term: reg.term,
            stopped: false,
            ready_source_region_id: 0,
            wait_merge_state: None,
            is_merging: reg.is_merging,
            pending_cmds: Default::default(),
            metrics: Default::default(),
            last_merge_version: 0,
            cmd_observer_enabled: None,
            pending_request_snapshot_count: reg.pending_request_snapshot_count,
        }
    }

    pub fn region_id(&self) -> u64 {
        self.region.get_id()
    }

    pub fn id(&self) -> u64 {
        self.id
    }

    /// Handles all the committed_entries, namely, applies the committed entries.
    fn handle_raft_committed_entries(
        &mut self,
        apply_ctx: &mut ApplyContext,
        mut committed_entries: Vec<Entry>,
    ) {
        if committed_entries.is_empty() {
            return;
        }
        apply_ctx.prepare_for(self);
        // If we send multiple ConfChange commands, only first one will be proposed correctly,
        // others will be saved as a normal entry with no data, so we must re-propose these
        // commands again.
        apply_ctx.committed_count += committed_entries.len();
        let mut drainer = committed_entries.drain(..);
        let mut results = VecDeque::new();
        while let Some(entry) = drainer.next() {
            if self.pending_remove {
                // This peer is about to be destroyed, skip everything.
                break;
            }

            let expect_index = self.apply_state.get_applied_index() + 1;
            if expect_index != entry.get_index() {
                // Msg::CatchUpLogs may have arrived before Msg::Apply.
                if expect_index > entry.get_index() && self.is_merging {
                    info!(
                        "skip log as it's already applied";
                        "region_id" => self.region_id(),
                        "peer_id" => self.id(),
                        "index" => entry.get_index()
                    );
                    continue;
                }
                panic!(
                    "{} expect index {}, but got {}",
                    self.tag,
                    expect_index,
                    entry.get_index()
                );
            }

            let res = match entry.get_entry_type() {
                EntryType::EntryNormal => self.handle_raft_entry_normal(apply_ctx, &entry),
                EntryType::EntryConfChange => self.handle_raft_entry_conf_change(apply_ctx, &entry),
            };

            match res {
                ApplyResult::None => {}
                ApplyResult::Res(res) => results.push_back(res),
                ApplyResult::WaitMergeSource(logs_up_to_date) => {
                    apply_ctx.committed_count -= drainer.len() + 1;
                    let mut pending_entries = Vec::with_capacity(drainer.len() + 1);
                    // Note that CommitMerge is skipped when `WaitMergeSource` is returned.
                    // So we need to enqueue it again and execute it again when resuming.
                    pending_entries.push(entry);
                    pending_entries.extend(drainer);
                    apply_ctx.finish_for(self, results);
                    self.wait_merge_state = Some(WaitSourceMergeState {
                        pending_entries,
                        pending_msgs: Vec::default(),
                        logs_up_to_date,
                    });
                    return;
                }
            }
        }

        apply_ctx.finish_for(self, results);
    }

    fn update_metrics(&mut self, apply_ctx: &ApplyContext) {
        self.metrics.written_bytes += apply_ctx.delta_bytes();
        self.metrics.written_keys += apply_ctx.delta_keys();
    }

    fn write_apply_state(&self, engines: &Engines, wb: &WriteBatch) {
        rocks::util::get_cf_handle(&engines.kv, CF_RAFT)
            .map_err(From::from)
            .and_then(|handle| {
                wb.put_msg_cf(
                    handle,
                    &keys::apply_state_key(self.region.get_id()),
                    &self.apply_state,
                )
            })
            .unwrap_or_else(|e| {
                panic!(
                    "{} failed to save apply state to write batch, error: {:?}",
                    self.tag, e
                );
            });
    }

    fn handle_raft_entry_normal(
        &mut self,
        apply_ctx: &mut ApplyContext,
        entry: &Entry,
    ) -> ApplyResult {
        let index = entry.get_index();
        let term = entry.get_term();
        let data = entry.get_data();

        if !data.is_empty() {
            let cmd = util::parse_data_at(data, index, &self.tag);

            if should_write_to_engine(&cmd, apply_ctx.kv_wb().count()) {
                apply_ctx.commit(self);
            }

            return self.process_raft_cmd(apply_ctx, index, term, cmd);
        }

        // TOOD(cdc): should we observe empty cmd, aka leader change?

        self.apply_state.set_applied_index(index);
        self.applied_index_term = term;
        assert!(term > 0);

        // 1. When a peer become leader, it will send an empty entry.
        // 2. When a leader tries to read index during transferring leader,
        //    it will also propose an empty entry. But that entry will not contain
        //    any associated callback. So no need to clear callback.
        while let Some(mut cmd) = self.pending_cmds.pop_normal(std::u64::MAX, term - 1) {
            apply_ctx.cbs.last_mut().unwrap().push(
                cmd.cb.take(),
                cmd.index,
                cmd_resp::err_resp(Error::StaleCommand, term),
            );
        }
        ApplyResult::None
    }

    fn handle_raft_entry_conf_change(
        &mut self,
        apply_ctx: &mut ApplyContext,
        entry: &Entry,
    ) -> ApplyResult {
        let index = entry.get_index();
        let term = entry.get_term();
        let conf_change: ConfChange = util::parse_data_at(entry.get_data(), index, &self.tag);
        let cmd = util::parse_data_at(conf_change.get_context(), index, &self.tag);
        match self.process_raft_cmd(apply_ctx, index, term, cmd) {
            ApplyResult::None => {
                // If failed, tell Raft that the `ConfChange` was aborted.
                ApplyResult::Res(ExecResult::ChangePeer(Default::default()))
            }
            ApplyResult::Res(mut res) => {
                if let ExecResult::ChangePeer(ref mut cp) = res {
                    cp.conf_change = conf_change;
                } else {
                    panic!(
                        "{} unexpected result {:?} for conf change {:?} at {}",
                        self.tag, res, conf_change, index
                    );
                }
                ApplyResult::Res(res)
            }
            ApplyResult::WaitMergeSource(_) => unreachable!(),
        }
    }

    fn find_cb(
        &mut self,
        index: u64,
        term: u64,
        is_conf_change: bool,
    ) -> Option<Callback<RocksEngine>> {
        let (region_id, peer_id) = (self.region_id(), self.id());
        if is_conf_change {
            if let Some(mut cmd) = self.pending_cmds.take_conf_change() {
                if cmd.index == index && cmd.term == term {
                    return Some(cmd.cb.take().unwrap());
                } else {
                    notify_stale_command(region_id, peer_id, self.term, cmd);
                }
            }
            return None;
        }
        while let Some(mut head) = self.pending_cmds.pop_normal(index, term) {
            if head.term == term {
                if head.index == index {
                    return Some(head.cb.take().unwrap());
                } else {
                    panic!(
                        "{} unexpected callback at term {}, found index {}, expected {}",
                        self.tag, term, head.index, index
                    );
                }
            } else {
                // Because of the lack of original RaftCmdRequest, we skip calling
                // coprocessor here.
                notify_stale_command(region_id, peer_id, self.term, head);
            }
        }
        None
    }

    fn process_raft_cmd(
        &mut self,
        apply_ctx: &mut ApplyContext,
        index: u64,
        term: u64,
        cmd: RaftCmdRequest,
    ) -> ApplyResult {
        if index == 0 {
            panic!(
                "{} processing raft command needs a none zero index",
                self.tag
            );
        }

        if cmd.has_admin_request() {
            apply_ctx.sync_log_hint = true;
        }

        let is_conf_change = get_change_peer_cmd(&cmd).is_some();
        apply_ctx.host.pre_apply(&self.region, index, &cmd);
        let (mut resp, exec_result) = self.apply_raft_cmd(apply_ctx, index, term, &cmd);
        if let ApplyResult::WaitMergeSource(_) = exec_result {
            return exec_result;
        }

        debug!(
            "applied command";
            "region_id" => self.region_id(),
            "peer_id" => self.id(),
            "index" => index
        );

        // TODO: if we have exec_result, maybe we should return this callback too. Outer
        // store will call it after handing exec result.
        cmd_resp::bind_term(&mut resp, self.term);
        let cmd_cb = self.find_cb(index, term, is_conf_change);

        if self.cmd_observer_enabled.is_some() {
            let cmd = Cmd::new(index, cmd, resp.clone());
            apply_ctx.push_observed_cmd(self.region_id(), cmd);
        }

        apply_ctx.cbs.last_mut().unwrap().push(cmd_cb, index, resp);
        exec_result
    }

    /// Applies raft command.
    ///
    /// An apply operation can fail in the following situations:
    ///   1. it encounters an error that will occur on all stores, it can continue
    /// applying next entry safely, like epoch not match for example;
    ///   2. it encounters an error that may not occur on all stores, in this case
    /// we should try to apply the entry again or panic. Considering that this
    /// usually due to disk operation fail, which is rare, so just panic is ok.
    fn apply_raft_cmd(
        &mut self,
        ctx: &mut ApplyContext,
        index: u64,
        term: u64,
        req: &RaftCmdRequest,
    ) -> (RaftCmdResponse, ApplyResult) {
        // if pending remove, apply should be aborted already.
        assert!(!self.pending_remove);

        ctx.exec_ctx = Some(self.new_ctx(index, term));
        ctx.kv_kv_wb_mut().set_save_point();
        let (resp, exec_result) = match self.exec_raft_cmd(ctx, &req) {
            Ok(a) => {
                ctx.kv_kv_wb_mut().pop_save_point().unwrap();
                a
            }
            Err(e) => {
                // clear dirty values.
                ctx.kv_kv_wb_mut().rollback_to_save_point().unwrap();
                match e {
                    Error::EpochNotMatch(..) => debug!(
                        "epoch not match";
                        "region_id" => self.region_id(),
                        "peer_id" => self.id(),
                        "err" => ?e
                    ),
                    _ => error!(
                        "execute raft command";
                        "region_id" => self.region_id(),
                        "peer_id" => self.id(),
                        "err" => ?e
                    ),
                }
                (cmd_resp::new_error(e), ApplyResult::None)
            }
        };
        if let ApplyResult::WaitMergeSource(_) = exec_result {
            return (resp, exec_result);
        }

        let mut exec_ctx = ctx.exec_ctx.take().unwrap();
        exec_ctx.apply_state.set_applied_index(index);

        self.apply_state = exec_ctx.apply_state;
        self.applied_index_term = term;

        if let ApplyResult::Res(ref exec_result) = exec_result {
            match *exec_result {
                ExecResult::ChangePeer(ref cp) => {
                    self.region = cp.region.clone();
                }
                ExecResult::ComputeHash { .. }
                | ExecResult::VerifyHash { .. }
                | ExecResult::CompactLog { .. }
                | ExecResult::DeleteRange { .. }
                | ExecResult::IngestSst { .. }
                | ExecResult::CatchUpLogs { .. } => {}
                ExecResult::SplitRegion { ref derived, .. } => {
                    self.region = derived.clone();
                    self.metrics.size_diff_hint = 0;
                    self.metrics.delete_keys_hint = 0;
                }
                ExecResult::PrepareMerge { ref region, .. } => {
                    self.region = region.clone();
                    self.is_merging = true;
                }
                ExecResult::CommitMerge { ref region, .. } => {
                    self.region = region.clone();
                    self.last_merge_version = region.get_region_epoch().get_version();
                }
                ExecResult::RollbackMerge { ref region, .. } => {
                    self.region = region.clone();
                    self.is_merging = false;
                }
            }
        }

        (resp, exec_result)
    }

    fn destroy(&mut self, apply_ctx: &mut ApplyContext) {
        self.stopped = true;
        apply_ctx.router.close(self.region_id());
        for cmd in self.pending_cmds.normals.drain(..) {
            notify_region_removed(self.region.get_id(), self.id, cmd);
        }
        if let Some(cmd) = self.pending_cmds.conf_change.take() {
            notify_region_removed(self.region.get_id(), self.id, cmd);
        }
    }

    fn clear_all_commands_as_stale(&mut self) {
        let (region_id, peer_id) = (self.region_id(), self.id());
        for cmd in self.pending_cmds.normals.drain(..) {
            notify_stale_command(region_id, peer_id, self.term, cmd);
        }
        if let Some(cmd) = self.pending_cmds.conf_change.take() {
            notify_stale_command(region_id, peer_id, self.term, cmd);
        }
    }

    fn new_ctx(&self, index: u64, term: u64) -> ExecContext {
        ExecContext::new(self.apply_state.clone(), index, term)
    }
}

impl ApplyDelegate {
    // Only errors that will also occur on all other stores should be returned.
    fn exec_raft_cmd(
        &mut self,
        ctx: &mut ApplyContext,
        req: &RaftCmdRequest,
    ) -> Result<(RaftCmdResponse, ApplyResult)> {
        // Include region for epoch not match after merge may cause key not in range.
        let include_region =
            req.get_header().get_region_epoch().get_version() >= self.last_merge_version;
        check_region_epoch(req, &self.region, include_region)?;
        if req.has_admin_request() {
            self.exec_admin_cmd(ctx, req)
        } else {
            self.exec_write_cmd(ctx, req)
        }
    }

    fn exec_admin_cmd(
        &mut self,
        ctx: &mut ApplyContext,
        req: &RaftCmdRequest,
    ) -> Result<(RaftCmdResponse, ApplyResult)> {
        let request = req.get_admin_request();
        let cmd_type = request.get_cmd_type();
        if cmd_type != AdminCmdType::CompactLog && cmd_type != AdminCmdType::CommitMerge {
            info!(
                "execute admin command";
                "region_id" => self.region_id(),
                "peer_id" => self.id(),
                "term" => ctx.exec_ctx.as_ref().unwrap().term,
                "index" => ctx.exec_ctx.as_ref().unwrap().index,
                "command" => ?request
            );
        }

        let (mut response, exec_result) = match cmd_type {
            AdminCmdType::ChangePeer => self.exec_change_peer(ctx, request),
            AdminCmdType::Split => self.exec_split(ctx, request),
            AdminCmdType::BatchSplit => self.exec_batch_split(ctx, request),
            AdminCmdType::CompactLog => self.exec_compact_log(ctx, request),
            AdminCmdType::TransferLeader => Err(box_err!("transfer leader won't exec")),
            AdminCmdType::ComputeHash => self.exec_compute_hash(ctx, request),
            AdminCmdType::VerifyHash => self.exec_verify_hash(ctx, request),
            // TODO: is it backward compatible to add new cmd_type?
            AdminCmdType::PrepareMerge => self.exec_prepare_merge(ctx, request),
            AdminCmdType::CommitMerge => self.exec_commit_merge(ctx, request),
            AdminCmdType::RollbackMerge => self.exec_rollback_merge(ctx, request),
            AdminCmdType::InvalidAdmin => Err(box_err!("unsupported admin command type")),
        }?;
        response.set_cmd_type(cmd_type);

        let mut resp = RaftCmdResponse::default();
        if !req.get_header().get_uuid().is_empty() {
            let uuid = req.get_header().get_uuid().to_vec();
            resp.mut_header().set_uuid(uuid);
        }
        resp.set_admin_response(response);
        Ok((resp, exec_result))
    }

    fn exec_write_cmd(
        &mut self,
        ctx: &ApplyContext,
        req: &RaftCmdRequest,
    ) -> Result<(RaftCmdResponse, ApplyResult)> {
        fail_point!(
            "on_apply_write_cmd",
            cfg!(release) || self.id() == 3,
            |_| {
                unimplemented!();
            }
        );

        let requests = req.get_requests();
        let mut responses = Vec::with_capacity(requests.len());

        let mut ranges = vec![];
        let mut ssts = vec![];
        for req in requests {
            let cmd_type = req.get_cmd_type();
            let mut resp = match cmd_type {
                CmdType::Put => self.handle_put(ctx, req),
                CmdType::Delete => self.handle_delete(ctx, req),
                CmdType::DeleteRange => {
                    self.handle_delete_range(ctx, req, &mut ranges, ctx.use_delete_range)
                }
                CmdType::IngestSst => self.handle_ingest_sst(ctx, req, &mut ssts),
                // Readonly commands are handled in raftstore directly.
                // Don't panic here in case there are old entries need to be applied.
                // It's also safe to skip them here, because a restart must have happened,
                // hence there is no callback to be called.
                CmdType::Snap | CmdType::Get => {
                    warn!(
                        "skip readonly command";
                        "region_id" => self.region_id(),
                        "peer_id" => self.id(),
                        "command" => ?req
                    );
                    continue;
                }
                CmdType::Prewrite | CmdType::Invalid | CmdType::ReadIndex => {
                    Err(box_err!("invalid cmd type, message maybe corrupted"))
                }
            }?;

            resp.set_cmd_type(cmd_type);

            responses.push(resp);
        }

        let mut resp = RaftCmdResponse::default();
        if !req.get_header().get_uuid().is_empty() {
            let uuid = req.get_header().get_uuid().to_vec();
            resp.mut_header().set_uuid(uuid);
        }
        resp.set_responses(responses.into());

        assert!(ranges.is_empty() || ssts.is_empty());
        let exec_res = if !ranges.is_empty() {
            ApplyResult::Res(ExecResult::DeleteRange { ranges })
        } else if !ssts.is_empty() {
            ApplyResult::Res(ExecResult::IngestSst { ssts })
        } else {
            ApplyResult::None
        };

        Ok((resp, exec_res))
    }
}

// Write commands related.
impl ApplyDelegate {
    fn handle_put(&mut self, ctx: &ApplyContext, req: &Request) -> Result<Response> {
        let (key, value) = (req.get_put().get_key(), req.get_put().get_value());
        // region key range has no data prefix, so we must use origin key to check.
        util::check_key_in_region(key, &self.region)?;

        let resp = Response::default();
        let key = keys::data_key(key);
        self.metrics.size_diff_hint += key.len() as i64;
        self.metrics.size_diff_hint += value.len() as i64;
        if !req.get_put().get_cf().is_empty() {
            let cf = req.get_put().get_cf();
            // TODO: don't allow write preseved cfs.
            if cf == CF_LOCK {
                self.metrics.lock_cf_written_bytes += key.len() as u64;
                self.metrics.lock_cf_written_bytes += value.len() as u64;
            }
            // TODO: check whether cf exists or not.
            rocks::util::get_cf_handle(&ctx.engines.kv, cf)
                .and_then(|handle| ctx.kv_wb().put_cf(handle, &key, value).map_err(Into::into))
                .unwrap_or_else(|e| {
                    panic!(
                        "{} failed to write ({}, {}) to cf {}: {:?}",
                        self.tag,
                        hex::encode_upper(&key),
                        escape(value),
                        cf,
                        e
                    )
                });
        } else {
            ctx.kv_wb().put(&key, value).unwrap_or_else(|e| {
                panic!(
                    "{} failed to write ({}, {}): {:?}",
                    self.tag,
                    hex::encode_upper(&key),
                    escape(value),
                    e
                );
            });
        }
        Ok(resp)
    }

    fn handle_delete(&mut self, ctx: &ApplyContext, req: &Request) -> Result<Response> {
        let key = req.get_delete().get_key();
        // region key range has no data prefix, so we must use origin key to check.
        util::check_key_in_region(key, &self.region)?;

        let key = keys::data_key(key);
        // since size_diff_hint is not accurate, so we just skip calculate the value size.
        self.metrics.size_diff_hint -= key.len() as i64;
        let resp = Response::default();
        if !req.get_delete().get_cf().is_empty() {
            let cf = req.get_delete().get_cf();
            // TODO: check whether cf exists or not.
            rocks::util::get_cf_handle(&ctx.engines.kv, cf)
                .and_then(|handle| ctx.kv_wb().delete_cf(handle, &key).map_err(Into::into))
                .unwrap_or_else(|e| {
                    panic!(
                        "{} failed to delete {}: {}",
                        self.tag,
                        hex::encode_upper(&key),
                        e
                    )
                });

            if cf == CF_LOCK {
                // delete is a kind of write for RocksDB.
                self.metrics.lock_cf_written_bytes += key.len() as u64;
            } else {
                self.metrics.delete_keys_hint += 1;
            }
        } else {
            ctx.kv_wb().delete(&key).unwrap_or_else(|e| {
                panic!(
                    "{} failed to delete {}: {}",
                    self.tag,
                    hex::encode_upper(&key),
                    e
                )
            });
            self.metrics.delete_keys_hint += 1;
        }

        Ok(resp)
    }

    fn handle_delete_range(
        &mut self,
        ctx: &ApplyContext,
        req: &Request,
        ranges: &mut Vec<Range>,
        use_delete_range: bool,
    ) -> Result<Response> {
        let s_key = req.get_delete_range().get_start_key();
        let e_key = req.get_delete_range().get_end_key();
        let notify_only = req.get_delete_range().get_notify_only();
        if !e_key.is_empty() && s_key >= e_key {
            return Err(box_err!(
                "invalid delete range command, start_key: {:?}, end_key: {:?}",
                s_key,
                e_key
            ));
        }
        // region key range has no data prefix, so we must use origin key to check.
        util::check_key_in_region(s_key, &self.region)?;
        let end_key = keys::data_end_key(e_key);
        let region_end_key = keys::data_end_key(self.region.get_end_key());
        if end_key > region_end_key {
            return Err(Error::KeyNotInRegion(e_key.to_vec(), self.region.clone()));
        }

        let resp = Response::default();
        let mut cf = req.get_delete_range().get_cf();
        if cf.is_empty() {
            cf = CF_DEFAULT;
        }
        if ALL_CFS.iter().find(|x| **x == cf).is_none() {
            return Err(box_err!("invalid delete range command, cf: {:?}", cf));
        }
        let handle = rocks::util::get_cf_handle(&ctx.engines.kv, cf).unwrap();

        let start_key = keys::data_key(s_key);
        // Use delete_files_in_range to drop as many sst files as possible, this
        // is a way to reclaim disk space quickly after drop a table/index.
        if !notify_only {
            ctx.engines
                .kv
                .delete_files_in_range_cf(
                    handle, &start_key, &end_key, /* include_end */ false,
                )
                .unwrap_or_else(|e| {
                    panic!(
                        "{} failed to delete files in range [{}, {}): {:?}",
                        self.tag,
                        hex::encode_upper(&start_key),
                        hex::encode_upper(&end_key),
                        e
                    )
                });

            // Delete all remaining keys.
            engine_util::delete_all_in_range_cf(
                &ctx.engines.kv,
                cf,
                &start_key,
                &end_key,
                use_delete_range,
            )
            .unwrap_or_else(|e| {
                panic!(
                    "{} failed to delete all in range [{}, {}), cf: {}, err: {:?}",
                    self.tag,
                    hex::encode_upper(&start_key),
                    hex::encode_upper(&end_key),
                    cf,
                    e
                );
            });
        }

        // TODO: Should this be executed when `notify_only` is set?
        ranges.push(Range::new(cf.to_owned(), start_key, end_key));

        Ok(resp)
    }

    fn handle_ingest_sst(
        &mut self,
        ctx: &ApplyContext,
        req: &Request,
        ssts: &mut Vec<SstMeta>,
    ) -> Result<Response> {
        let sst = req.get_ingest_sst().get_sst();

        if let Err(e) = check_sst_for_ingestion(sst, &self.region) {
            error!(
                 "ingest fail";
                 "region_id" => self.region_id(),
                 "peer_id" => self.id(),
                 "sst" => ?sst,
                 "region" => ?&self.region,
                 "err" => ?e
            );
            // This file is not valid, we can delete it here.
            let _ = ctx.importer.delete(sst);
            return Err(e);
        }

        ctx.importer
            .ingest(sst, RocksEngine::from_ref(&ctx.engines.kv))
            .unwrap_or_else(|e| {
                // If this failed, it means that the file is corrupted or something
                // is wrong with the engine, but we can do nothing about that.
                panic!("{} ingest {:?}: {:?}", self.tag, sst, e);
            });

        ssts.push(sst.clone());
        Ok(Response::default())
    }
}

// Admin commands related.
impl ApplyDelegate {
    fn exec_change_peer(
        &mut self,
        ctx: &mut ApplyContext,
        request: &AdminRequest,
    ) -> Result<(AdminResponse, ApplyResult)> {
        let request = request.get_change_peer();
        let peer = request.get_peer();
        let store_id = peer.get_store_id();
        let change_type = request.get_change_type();
        let mut region = self.region.clone();

        fail_point!(
            "apply_on_conf_change_1_3_1",
            (self.id == 1 || self.id == 3) && self.region_id() == 1,
            |_| panic!("should not use return")
        );
        fail_point!(
            "apply_on_conf_change_all_1",
            self.region_id() == 1,
            |_| panic!("should not use return")
        );
        info!(
            "exec ConfChange";
            "region_id" => self.region_id(),
            "peer_id" => self.id(),
            "type" => util::conf_change_type_str(change_type),
            "epoch" => ?region.get_region_epoch(),
        );

        // TODO: we should need more check, like peer validation, duplicated id, etc.
        let conf_ver = region.get_region_epoch().get_conf_ver() + 1;
        region.mut_region_epoch().set_conf_ver(conf_ver);

        match change_type {
            ConfChangeType::AddNode => {
                let add_ndoe_fp = || {
                    fail_point!(
                        "apply_on_add_node_1_2",
                        { self.id == 2 && self.region_id() == 1 },
                        |_| {}
                    )
                };
                add_ndoe_fp();

                PEER_ADMIN_CMD_COUNTER_VEC
                    .with_label_values(&["add_peer", "all"])
                    .inc();

                let mut exists = false;
                if let Some(p) = util::find_peer_mut(&mut region, store_id) {
                    exists = true;
                    if !p.get_is_learner() || p.get_id() != peer.get_id() {
                        error!(
                            "can't add duplicated peer";
                            "region_id" => self.region_id(),
                            "peer_id" => self.id(),
                            "peer" => ?peer,
                            "region" => ?&self.region
                        );
                        return Err(box_err!(
                            "can't add duplicated peer {:?} to region {:?}",
                            peer,
                            self.region
                        ));
                    } else {
                        p.set_is_learner(false);
                    }
                }
                if !exists {
                    // TODO: Do we allow adding peer in same node?
                    region.mut_peers().push(peer.clone());
                }

                PEER_ADMIN_CMD_COUNTER_VEC
                    .with_label_values(&["add_peer", "success"])
                    .inc();
                info!(
                    "add peer successfully";
                    "region_id" => self.region_id(),
                    "peer_id" => self.id(),
                    "peer" => ?peer,
                    "region" => ?&self.region
                );
            }
            ConfChangeType::RemoveNode => {
                PEER_ADMIN_CMD_COUNTER_VEC
                    .with_label_values(&["remove_peer", "all"])
                    .inc();

                if let Some(p) = util::remove_peer(&mut region, store_id) {
                    // Considering `is_learner` flag in `Peer` here is by design.
                    if &p != peer {
                        error!(
                            "ignore remove unmatched peer";
                            "region_id" => self.region_id(),
                            "peer_id" => self.id(),
                            "expect_peer" => ?peer,
                            "get_peeer" => ?p
                        );
                        return Err(box_err!(
                            "remove unmatched peer: expect: {:?}, get {:?}, ignore",
                            peer,
                            p
                        ));
                    }
                    if self.id == peer.get_id() {
                        // Remove ourself, we will destroy all region data later.
                        // So we need not to apply following logs.
                        self.stopped = true;
                        self.pending_remove = true;
                    }
                } else {
                    error!(
                        "remove missing peer";
                        "region_id" => self.region_id(),
                        "peer_id" => self.id(),
                        "peer" => ?peer,
                        "region" => ?&self.region,
                    );
                    return Err(box_err!(
                        "remove missing peer {:?} from region {:?}",
                        peer,
                        self.region
                    ));
                }

                PEER_ADMIN_CMD_COUNTER_VEC
                    .with_label_values(&["remove_peer", "success"])
                    .inc();
                info!(
                    "remove peer successfully";
                    "region_id" => self.region_id(),
                    "peer_id" => self.id(),
                    "peer" => ?peer,
                    "region" => ?&self.region
                );
            }
            ConfChangeType::AddLearnerNode => {
                PEER_ADMIN_CMD_COUNTER_VEC
                    .with_label_values(&["add_learner", "all"])
                    .inc();

                if util::find_peer(&region, store_id).is_some() {
                    error!(
                        "can't add duplicated learner";
                        "region_id" => self.region_id(),
                        "peer_id" => self.id(),
                        "peer" => ?peer,
                        "region" => ?&self.region
                    );
                    return Err(box_err!(
                        "can't add duplicated learner {:?} to region {:?}",
                        peer,
                        self.region
                    ));
                }
                region.mut_peers().push(peer.clone());

                PEER_ADMIN_CMD_COUNTER_VEC
                    .with_label_values(&["add_learner", "success"])
                    .inc();
                info!(
                    "add learner successfully";
                    "region_id" => self.region_id(),
                    "peer_id" => self.id(),
                    "peer" => ?peer,
                    "region" => ?&self.region,
                );
            }
            ConfChangeType::BeginMembershipChange | ConfChangeType::FinalizeMembershipChange => unimplemented!(),
        }

        let state = if self.pending_remove {
            PeerState::Tombstone
        } else {
            PeerState::Normal
        };
        let kv_wb_mut = ctx.kv_wb.as_mut().unwrap();
        if let Err(e) = write_peer_state(&ctx.engines.kv, kv_wb_mut, &region, state, None) {
            panic!("{} failed to update region state: {:?}", self.tag, e);
        }

        let mut resp = AdminResponse::default();
        resp.mut_change_peer().set_region(region.clone());

        Ok((
            resp,
            ApplyResult::Res(ExecResult::ChangePeer(ChangePeer {
                conf_change: Default::default(),
                peer: peer.clone(),
                region,
            })),
        ))
    }

    fn exec_split(
        &mut self,
        ctx: &mut ApplyContext,
        req: &AdminRequest,
    ) -> Result<(AdminResponse, ApplyResult)> {
        info!(
            "split is deprecated, redirect to use batch split";
            "region_id" => self.region_id(),
            "peer_id" => self.id(),
        );
        let split = req.get_split().to_owned();
        let mut admin_req = AdminRequest::default();
        admin_req
            .mut_splits()
            .set_right_derive(split.get_right_derive());
        admin_req.mut_splits().mut_requests().push(split);
        // This method is executed only when there are unapplied entries after being restarted.
        // So there will be no callback, it's OK to return a response that does not matched
        // with its request.
        self.exec_batch_split(ctx, &admin_req)
    }

    fn exec_batch_split(
        &mut self,
        ctx: &mut ApplyContext,
        req: &AdminRequest,
    ) -> Result<(AdminResponse, ApplyResult)> {
        fail_point!(
            "apply_before_split_1_3",
            { self.id == 3 && self.region_id() == 1 },
            |_| { unreachable!() }
        );

        PEER_ADMIN_CMD_COUNTER_VEC
            .with_label_values(&["batch-split", "all"])
            .inc();

        let split_reqs = req.get_splits();
        let right_derive = split_reqs.get_right_derive();
        if split_reqs.get_requests().is_empty() {
            return Err(box_err!("missing split requests"));
        }
        let mut derived = self.region.clone();
        let new_region_cnt = split_reqs.get_requests().len();
        let mut regions = Vec::with_capacity(new_region_cnt + 1);
        let mut keys: VecDeque<Vec<u8>> = VecDeque::with_capacity(new_region_cnt + 1);
        for req in split_reqs.get_requests() {
            let split_key = req.get_split_key();
            if split_key.is_empty() {
                return Err(box_err!("missing split key"));
            }
            if split_key
                <= keys
                    .back()
                    .map_or_else(|| derived.get_start_key(), Vec::as_slice)
            {
                return Err(box_err!("invalid split request: {:?}", split_reqs));
            }
            if req.get_new_peer_ids().len() != derived.get_peers().len() {
                return Err(box_err!(
                    "invalid new peer id count, need {:?}, but got {:?}",
                    derived.get_peers(),
                    req.get_new_peer_ids()
                ));
            }
            keys.push_back(split_key.to_vec());
        }

        util::check_key_in_region(keys.back().unwrap(), &self.region)?;

        info!(
            "split region";
            "region_id" => self.region_id(),
            "peer_id" => self.id(),
            "region" => ?derived,
            "keys" => %KeysInfoFormatter(keys.iter()),
        );
        let new_version = derived.get_region_epoch().get_version() + new_region_cnt as u64;
        derived.mut_region_epoch().set_version(new_version);
        // Note that the split requests only contain ids for new regions, so we need
        // to handle new regions and old region separately.
        if right_derive {
            // So the range of new regions is [old_start_key, split_key1, ..., last_split_key].
            keys.push_front(derived.get_start_key().to_vec());
        } else {
            // So the range of new regions is [split_key1, ..., last_split_key, old_end_key].
            keys.push_back(derived.get_end_key().to_vec());
            derived.set_end_key(keys.front().unwrap().to_vec());
            regions.push(derived.clone());
        }
        let kv = &ctx.engines.kv;
        let kv_wb_mut = ctx.kv_wb.as_mut().unwrap();
        for req in split_reqs.get_requests() {
            let mut new_region = Region::default();
            // TODO: check new region id validation.
            new_region.set_id(req.get_new_region_id());
            new_region.set_region_epoch(derived.get_region_epoch().to_owned());
            new_region.set_start_key(keys.pop_front().unwrap());
            new_region.set_end_key(keys.front().unwrap().to_vec());
            new_region.set_peers(derived.get_peers().to_vec().into());
            for (peer, peer_id) in new_region
                .mut_peers()
                .iter_mut()
                .zip(req.get_new_peer_ids())
            {
                peer.set_id(*peer_id);
            }
            write_peer_state(kv, kv_wb_mut, &new_region, PeerState::Normal, None)
                .and_then(|_| write_initial_apply_state(kv, kv_wb_mut, new_region.get_id()))
                .unwrap_or_else(|e| {
                    panic!(
                        "{} fails to save split region {:?}: {:?}",
                        self.tag, new_region, e
                    )
                });
            regions.push(new_region);
        }
        if right_derive {
            derived.set_start_key(keys.pop_front().unwrap());
            regions.push(derived.clone());
        }
        write_peer_state(kv, kv_wb_mut, &derived, PeerState::Normal, None).unwrap_or_else(|e| {
            panic!("{} fails to update region {:?}: {:?}", self.tag, derived, e)
        });
        let mut resp = AdminResponse::default();
        resp.mut_splits().set_regions(regions.clone().into());
        PEER_ADMIN_CMD_COUNTER_VEC
            .with_label_values(&["batch-split", "success"])
            .inc();

        Ok((
            resp,
            ApplyResult::Res(ExecResult::SplitRegion { regions, derived }),
        ))
    }

    fn exec_prepare_merge(
        &mut self,
        ctx: &mut ApplyContext,
        req: &AdminRequest,
    ) -> Result<(AdminResponse, ApplyResult)> {
        fail_point!("apply_before_prepare_merge");

        PEER_ADMIN_CMD_COUNTER_VEC
            .with_label_values(&["prepare_merge", "all"])
            .inc();

        let prepare_merge = req.get_prepare_merge();
        let index = prepare_merge.get_min_index();
        let exec_ctx = ctx.exec_ctx.as_ref().unwrap();
        let first_index = peer_storage::first_index(&exec_ctx.apply_state);
        if index < first_index {
            // We filter `CompactLog` command before.
            panic!(
                "{} first index {} > min_index {}, skip pre merge",
                self.tag, first_index, index
            );
        }
        let mut region = self.region.clone();
        let region_version = region.get_region_epoch().get_version() + 1;
        region.mut_region_epoch().set_version(region_version);
        // In theory conf version should not be increased when executing prepare_merge.
        // However, we don't want to do conf change after prepare_merge is committed.
        // This can also be done by iterating all proposal to find if prepare_merge is
        // proposed before proposing conf change, but it make things complicated.
        // Another way is make conf change also check region version, but this is not
        // backward compatible.
        let conf_version = region.get_region_epoch().get_conf_ver() + 1;
        region.mut_region_epoch().set_conf_ver(conf_version);
        let mut merging_state = MergeState::default();
        merging_state.set_min_index(index);
        merging_state.set_target(prepare_merge.get_target().to_owned());
        merging_state.set_commit(exec_ctx.index);
        write_peer_state(
            &ctx.engines.kv,
            ctx.kv_wb.as_mut().unwrap(),
            &region,
            PeerState::Merging,
            Some(merging_state.clone()),
        )
        .unwrap_or_else(|e| {
            panic!(
                "{} failed to save merging state {:?} for region {:?}: {:?}",
                self.tag, merging_state, region, e
            )
        });
        fail_point!("apply_after_prepare_merge");
        PEER_ADMIN_CMD_COUNTER_VEC
            .with_label_values(&["prepare_merge", "success"])
            .inc();

        Ok((
            AdminResponse::default(),
            ApplyResult::Res(ExecResult::PrepareMerge {
                region,
                state: merging_state,
            }),
        ))
    }

    // The target peer should send missing log entries to the source peer.
    //
    // So, the merge process order would be:
    // 1. `exec_commit_merge` in target apply worker
    // 2. `catch_up_logs_for_merge` in source apply worker (check whether need to catch up logs)
    // 3. `on_ready_catch_up_logs` in source raftstore
    // 4. ... (raft append and apply logs)
    // 5. `on_ready_prepare_merge` in source raftstore (means source region has finished applying all logs)
    // 6. `catch_up_logs_for_merge` in source apply worker (destroy itself and send LogsUpToDate)
    // 7. resume `exec_commit_merge` in target apply worker
    // 8. `on_ready_commit_merge` in target raftstore
    fn exec_commit_merge(
        &mut self,
        ctx: &mut ApplyContext,
        req: &AdminRequest,
    ) -> Result<(AdminResponse, ApplyResult)> {
        {
            let apply_before_commit_merge = || {
                fail_point!(
                    "apply_before_commit_merge_except_1_4",
                    { self.region_id() == 1 && self.id != 4 },
                    |_| {}
                );
            };
            apply_before_commit_merge();
        }

        PEER_ADMIN_CMD_COUNTER_VEC
            .with_label_values(&["commit_merge", "all"])
            .inc();

        let merge = req.get_commit_merge();
        let source_region = merge.get_source();
        let source_region_id = source_region.get_id();

        // No matter whether the source peer has applied to the required index,
        // it's a race to write apply state in both source delegate and target
        // delegate. So asking the source delegate to stop first.
        if self.ready_source_region_id != source_region_id {
            if self.ready_source_region_id != 0 {
                panic!(
                    "{} unexpected ready source region {}, expecting {}",
                    self.tag, self.ready_source_region_id, source_region_id
                );
            }
            info!(
                "asking delegate to stop";
                "region_id" => self.region_id(),
                "peer_id" => self.id(),
                "source_region_id" => source_region_id
            );

            // Sends message to the source apply worker and pause `exec_commit_merge` process
            let logs_up_to_date = Arc::new(AtomicU64::new(0));
            let msg = Msg::CatchUpLogs(CatchUpLogs {
                target_region_id: self.region_id(),
                merge: merge.to_owned(),
                logs_up_to_date: logs_up_to_date.clone(),
            });
            ctx.router.schedule_task(source_region_id, msg);
            return Ok((
                AdminResponse::default(),
                ApplyResult::WaitMergeSource(logs_up_to_date),
            ));
        }

        info!(
            "execute CommitMerge";
            "region_id" => self.region_id(),
            "peer_id" => self.id(),
            "commit" => merge.get_commit(),
            "entries" => merge.get_entries().len(),
            "term" => ctx.exec_ctx.as_ref().unwrap().term,
            "index" => ctx.exec_ctx.as_ref().unwrap().index,
            "source_region" => ?source_region
        );

        self.ready_source_region_id = 0;

        let region_state_key = keys::region_state_key(source_region_id);
        let state: RegionLocalState = match ctx.engines.kv.get_msg_cf(CF_RAFT, &region_state_key) {
            Ok(Some(s)) => s,
            e => panic!(
                "{} failed to get regions state of {:?}: {:?}",
                self.tag, source_region, e
            ),
        };
        match state.get_state() {
            PeerState::Normal | PeerState::Merging => {}
            _ => panic!(
                "{} unexpected state of merging region {:?}",
                self.tag, state
            ),
        }
        let exist_region = state.get_region().to_owned();
        if *source_region != exist_region {
            panic!(
                "{} source_region {:?} not match exist region {:?}",
                self.tag, source_region, exist_region
            );
        }
        let mut region = self.region.clone();
        // Use a max value so that pd can ensure overlapped region has a priority.
        let version = cmp::max(
            source_region.get_region_epoch().get_version(),
            region.get_region_epoch().get_version(),
        ) + 1;
        region.mut_region_epoch().set_version(version);
        if keys::enc_end_key(&region) == keys::enc_start_key(source_region) {
            region.set_end_key(source_region.get_end_key().to_vec());
        } else {
            region.set_start_key(source_region.get_start_key().to_vec());
        }
        let kv = &ctx.engines.kv;
        let kv_wb_mut = ctx.kv_wb.as_mut().unwrap();
        write_peer_state(kv, kv_wb_mut, &region, PeerState::Normal, None)
            .and_then(|_| {
                // TODO: maybe all information needs to be filled?
                let mut merging_state = MergeState::default();
                merging_state.set_target(self.region.clone());
                write_peer_state(
                    kv,
                    kv_wb_mut,
                    source_region,
                    PeerState::Tombstone,
                    Some(merging_state),
                )
            })
            .unwrap_or_else(|e| {
                panic!(
                    "{} failed to save merge region {:?}: {:?}",
                    self.tag, region, e
                )
            });

        PEER_ADMIN_CMD_COUNTER_VEC
            .with_label_values(&["commit_merge", "success"])
            .inc();

        let resp = AdminResponse::default();
        Ok((
            resp,
            ApplyResult::Res(ExecResult::CommitMerge {
                region,
                source: source_region.to_owned(),
            }),
        ))
    }

    fn exec_rollback_merge(
        &mut self,
        ctx: &mut ApplyContext,
        req: &AdminRequest,
    ) -> Result<(AdminResponse, ApplyResult)> {
        PEER_ADMIN_CMD_COUNTER_VEC
            .with_label_values(&["rollback_merge", "all"])
            .inc();
        let region_state_key = keys::region_state_key(self.region_id());
        let state: RegionLocalState = match ctx.engines.kv.get_msg_cf(CF_RAFT, &region_state_key) {
            Ok(Some(s)) => s,
            e => panic!("{} failed to get regions state: {:?}", self.tag, e),
        };
        assert_eq!(state.get_state(), PeerState::Merging, "{}", self.tag);
        let rollback = req.get_rollback_merge();
        assert_eq!(
            state.get_merge_state().get_commit(),
            rollback.get_commit(),
            "{}",
            self.tag
        );
        let mut region = self.region.clone();
        let version = region.get_region_epoch().get_version();
        // Update version to avoid duplicated rollback requests.
        region.mut_region_epoch().set_version(version + 1);
        let kv = &ctx.engines.kv;
        let kv_wb_mut = ctx.kv_wb.as_mut().unwrap();
        write_peer_state(kv, kv_wb_mut, &region, PeerState::Normal, None).unwrap_or_else(|e| {
            panic!(
                "{} failed to rollback merge {:?}: {:?}",
                self.tag, rollback, e
            )
        });

        PEER_ADMIN_CMD_COUNTER_VEC
            .with_label_values(&["rollback_merge", "success"])
            .inc();
        let resp = AdminResponse::default();
        Ok((
            resp,
            ApplyResult::Res(ExecResult::RollbackMerge {
                region,
                commit: rollback.get_commit(),
            }),
        ))
    }

    fn exec_compact_log(
        &mut self,
        ctx: &mut ApplyContext,
        req: &AdminRequest,
    ) -> Result<(AdminResponse, ApplyResult)> {
        PEER_ADMIN_CMD_COUNTER_VEC
            .with_label_values(&["compact", "all"])
            .inc();

        let compact_index = req.get_compact_log().get_compact_index();
        let resp = AdminResponse::default();
        let apply_state = &mut ctx.exec_ctx.as_mut().unwrap().apply_state;
        let first_index = peer_storage::first_index(apply_state);
        if compact_index <= first_index {
            debug!(
                "compact index <= first index, no need to compact";
                "region_id" => self.region_id(),
                "peer_id" => self.id(),
                "compact_index" => compact_index,
                "first_index" => first_index,
            );
            return Ok((resp, ApplyResult::None));
        }
        if self.is_merging {
            info!(
                "in merging mode, skip compact";
                "region_id" => self.region_id(),
                "peer_id" => self.id(),
                "compact_index" => compact_index
            );
            return Ok((resp, ApplyResult::None));
        }

        let compact_term = req.get_compact_log().get_compact_term();
        // TODO: add unit tests to cover all the message integrity checks.
        if compact_term == 0 {
            info!(
                "compact term missing, skip";
                "region_id" => self.region_id(),
                "peer_id" => self.id(),
                "command" => ?req.get_compact_log()
            );
            // old format compact log command, safe to ignore.
            return Err(box_err!(
                "command format is outdated, please upgrade leader"
            ));
        }

        // compact failure is safe to be omitted, no need to assert.
        compact_raft_log(&self.tag, apply_state, compact_index, compact_term)?;

        PEER_ADMIN_CMD_COUNTER_VEC
            .with_label_values(&["compact", "success"])
            .inc();

        Ok((
            resp,
            ApplyResult::Res(ExecResult::CompactLog {
                state: apply_state.get_truncated_state().clone(),
                first_index,
            }),
        ))
    }

    fn exec_compute_hash(
        &self,
        ctx: &ApplyContext,
        _: &AdminRequest,
    ) -> Result<(AdminResponse, ApplyResult)> {
        let resp = AdminResponse::default();
        Ok((
            resp,
            ApplyResult::Res(ExecResult::ComputeHash {
                region: self.region.clone(),
                index: ctx.exec_ctx.as_ref().unwrap().index,
                // This snapshot may be held for a long time, which may cause too many
                // open files in rocksdb.
                // TODO: figure out another way to do consistency check without snapshot
                // or short life snapshot.
                snap: RocksSnapshot::new(Arc::clone(&ctx.engines.kv)),
            }),
        ))
    }

    fn exec_verify_hash(
        &self,
        _: &ApplyContext,
        req: &AdminRequest,
    ) -> Result<(AdminResponse, ApplyResult)> {
        let verify_req = req.get_verify_hash();
        let index = verify_req.get_index();
        let hash = verify_req.get_hash().to_vec();
        let resp = AdminResponse::default();
        Ok((
            resp,
            ApplyResult::Res(ExecResult::VerifyHash { index, hash }),
        ))
    }
}

pub fn get_change_peer_cmd(msg: &RaftCmdRequest) -> Option<&ChangePeerRequest> {
    if !msg.has_admin_request() {
        return None;
    }
    let req = msg.get_admin_request();
    if !req.has_change_peer() {
        return None;
    }

    Some(req.get_change_peer())
}

fn check_sst_for_ingestion(sst: &SstMeta, region: &Region) -> Result<()> {
    let uuid = sst.get_uuid();
    if let Err(e) = UuidBuilder::from_slice(uuid) {
        return Err(box_err!("invalid uuid {:?}: {:?}", uuid, e));
    }

    let cf_name = sst.get_cf_name();
    if cf_name != CF_DEFAULT && cf_name != CF_WRITE {
        return Err(box_err!("invalid cf name {}", cf_name));
    }

    let region_id = sst.get_region_id();
    if region_id != region.get_id() {
        return Err(Error::RegionNotFound(region_id));
    }

    let epoch = sst.get_region_epoch();
    let region_epoch = region.get_region_epoch();
    if epoch.get_conf_ver() != region_epoch.get_conf_ver()
        || epoch.get_version() != region_epoch.get_version()
    {
        let error = format!("{:?} != {:?}", epoch, region_epoch);
        return Err(Error::EpochNotMatch(error, vec![region.clone()]));
    }

    let range = sst.get_range();
    util::check_key_in_region(range.get_start(), region)?;
    util::check_key_in_region(range.get_end(), region)?;

    Ok(())
}

/// Updates the `state` with given `compact_index` and `compact_term`.
///
/// Remember the Raft log is not deleted here.
pub fn compact_raft_log(
    tag: &str,
    state: &mut RaftApplyState,
    compact_index: u64,
    compact_term: u64,
) -> Result<()> {
    debug!("{} compact log entries to prior to {}", tag, compact_index);

    if compact_index <= state.get_truncated_state().get_index() {
        return Err(box_err!("try to truncate compacted entries"));
    } else if compact_index > state.get_applied_index() {
        return Err(box_err!(
            "compact index {} > applied index {}",
            compact_index,
            state.get_applied_index()
        ));
    }

    // we don't actually delete the logs now, we add an async task to do it.

    state.mut_truncated_state().set_index(compact_index);
    state.mut_truncated_state().set_term(compact_term);

    Ok(())
}

pub struct Apply {
    pub region_id: u64,
    pub term: u64,
    pub entries: Vec<Entry>,
}

impl Apply {
    pub fn new(region_id: u64, term: u64, entries: Vec<Entry>) -> Apply {
        Apply {
            region_id,
            term,
            entries,
        }
    }
}

#[derive(Default, Clone)]
pub struct Registration {
    pub id: u64,
    pub term: u64,
    pub apply_state: RaftApplyState,
    pub applied_index_term: u64,
    pub region: Region,
    pub pending_request_snapshot_count: Arc<AtomicUsize>,
    pub is_merging: bool,
}

impl Registration {
    pub fn new(peer: &Peer) -> Registration {
        Registration {
            id: peer.peer_id(),
            term: peer.term(),
            apply_state: peer.get_store().apply_state().clone(),
            applied_index_term: peer.get_store().applied_index_term(),
            region: peer.region().clone(),
            pending_request_snapshot_count: peer.pending_request_snapshot_count.clone(),
            is_merging: peer.pending_merge_state.is_some(),
        }
    }
}

pub struct Proposal {
    is_conf_change: bool,
    index: u64,
    term: u64,
    pub cb: Callback<RocksEngine>,
}

impl Proposal {
    pub fn new(is_conf_change: bool, index: u64, term: u64, cb: Callback<RocksEngine>) -> Proposal {
        Proposal {
            is_conf_change,
            index,
            term,
            cb,
        }
    }
}

pub struct RegionProposal {
    pub id: u64,
    pub region_id: u64,
    pub props: Vec<Proposal>,
}

impl RegionProposal {
    pub fn new(id: u64, region_id: u64, props: Vec<Proposal>) -> RegionProposal {
        RegionProposal {
            id,
            region_id,
            props,
        }
    }
}

pub struct Destroy {
    region_id: u64,
    async_remove: bool,
}

/// A message that asks the delegate to apply to the given logs and then reply to
/// target mailbox.
#[derive(Default, Debug)]
pub struct CatchUpLogs {
    /// The target region to be notified when given logs are applied.
    pub target_region_id: u64,
    /// Merge request that contains logs to be applied.
    pub merge: CommitMergeRequest,
    /// A flag indicate that all source region's logs are applied.
    ///
    /// This is still necessary although we have a mailbox field already.
    /// Mailbox is used to notify target region, and trigger a round of polling.
    /// But due to the FIFO natural of channel, we need a flag to check if it's
    /// ready when polling.
    pub logs_up_to_date: Arc<AtomicU64>,
}

pub struct GenSnapTask {
    region_id: u64,
    commit_index: u64,
    snap_notifier: SyncSender<RaftSnapshot>,
}

impl GenSnapTask {
    pub fn new(
        region_id: u64,
        commit_index: u64,
        snap_notifier: SyncSender<RaftSnapshot>,
    ) -> GenSnapTask {
        GenSnapTask {
            region_id,
            commit_index,
            snap_notifier,
        }
    }

    pub fn commit_index(&self) -> u64 {
        self.commit_index
    }

    pub fn generate_and_schedule_snapshot(
        self,
        engines: &Engines,
        region_sched: &Scheduler<RegionTask>,
    ) -> Result<()> {
        let snapshot = RegionTask::Gen {
            region_id: self.region_id,
            notifier: self.snap_notifier,
            // This snapshot may be held for a long time, which may cause too many
            // open files in rocksdb.
            // TODO: figure out another way to do raft snapshot with short life rocksdb snapshots.
            raft_snap: RocksSnapshot::new(engines.raft.clone()),
            kv_snap: RocksSnapshot::new(engines.kv.clone()),
        };
        box_try!(region_sched.schedule(snapshot));
        Ok(())
    }
}

impl Debug for GenSnapTask {
    fn fmt(&self, f: &mut fmt::Formatter<'_>) -> fmt::Result {
        f.debug_struct("GenSnapTask")
            .field("region_id", &self.region_id)
            .field("commit_index", &self.commit_index)
            .finish()
    }
}

pub enum ChangeCmd {
    RegisterObserver {
        region_id: u64,
        region_epoch: RegionEpoch,
        enabled: Arc<AtomicBool>,
        cb: Callback,
    },
    Snapshot {
        region_id: u64,
        region_epoch: RegionEpoch,
        cb: Callback,
    },
}

pub enum Msg {
    Apply {
        start: Instant,
        apply: Apply,
    },
    Registration(Registration),
    Proposal(RegionProposal),
    CatchUpLogs(CatchUpLogs),
    LogsUpToDate(u64),
    Destroy(Destroy),
    Snapshot(GenSnapTask),
    Change(ChangeCmd),
    #[cfg(test)]
    Validate(u64, Box<dyn FnOnce(&ApplyDelegate) + Send>),
}

impl Msg {
    pub fn apply(apply: Apply) -> Msg {
        Msg::Apply {
            start: Instant::now(),
            apply,
        }
    }

    pub fn register(peer: &Peer) -> Msg {
        Msg::Registration(Registration::new(peer))
    }

    pub fn destroy(region_id: u64, async_remove: bool) -> Msg {
        Msg::Destroy(Destroy {
            region_id,
            async_remove,
        })
    }
}

impl Debug for Msg {
    fn fmt(&self, f: &mut Formatter<'_>) -> fmt::Result {
        match self {
            Msg::Apply { apply, .. } => write!(f, "[region {}] async apply", apply.region_id),
            Msg::Proposal(ref p) => write!(f, "[region {}] {} region proposal", p.region_id, p.id),
            Msg::Registration(ref r) => {
                write!(f, "[region {}] Reg {:?}", r.region.get_id(), r.apply_state)
            }
            Msg::CatchUpLogs(cul) => write!(f, "{:?}", cul.merge),
            Msg::LogsUpToDate(region_id) => write!(f, "[region {}] logs are updated", region_id),
            Msg::Destroy(ref d) => write!(f, "[region {}] destroy", d.region_id),
            Msg::Snapshot(GenSnapTask { region_id, .. }) => {
                write!(f, "[region {}] requests a snapshot", region_id)
            }
            Msg::Change(ChangeCmd::RegisterObserver { region_id, .. }) => {
                write!(f, "[region {}] registers cmd observer", region_id)
            }
            Msg::Change(ChangeCmd::Snapshot { region_id, .. }) => {
                write!(f, "[region {}] cmd snapshot", region_id)
            }
            #[cfg(test)]
            Msg::Validate(region_id, _) => write!(f, "[region {}] validate", region_id),
        }
    }
}

#[derive(Default, Clone, Debug, PartialEq)]
pub struct ApplyMetrics {
    /// an inaccurate difference in region size since last reset.
    pub size_diff_hint: i64,
    /// delete keys' count since last reset.
    pub delete_keys_hint: u64,

    pub written_bytes: u64,
    pub written_keys: u64,
    pub lock_cf_written_bytes: u64,
}

#[derive(Debug)]
pub struct ApplyRes {
    pub region_id: u64,
    pub apply_state: RaftApplyState,
    pub applied_index_term: u64,
    pub exec_res: VecDeque<ExecResult>,
    pub metrics: ApplyMetrics,
}

#[derive(Debug)]
pub enum TaskRes {
    Apply(ApplyRes),
    Destroy {
        // ID of region that has been destroyed.
        region_id: u64,
        // ID of peer that has been destroyed.
        peer_id: u64,
    },
}

pub struct ApplyFsm {
    delegate: ApplyDelegate,
    receiver: Receiver<Msg>,
    mailbox: Option<BasicMailbox<ApplyFsm>>,
}

impl ApplyFsm {
    fn from_peer(peer: &Peer) -> (LooseBoundedSender<Msg>, Box<ApplyFsm>) {
        let reg = Registration::new(peer);
        ApplyFsm::from_registration(reg)
    }

    fn from_registration(reg: Registration) -> (LooseBoundedSender<Msg>, Box<ApplyFsm>) {
        let (tx, rx) = loose_bounded(usize::MAX);
        let delegate = ApplyDelegate::from_registration(reg);
        (
            tx,
            Box::new(ApplyFsm {
                delegate,
                receiver: rx,
                mailbox: None,
            }),
        )
    }

    /// Handles peer registration. When a peer is created, it will register an apply delegate.
    fn handle_registration(&mut self, reg: Registration) {
        info!(
            "re-register to apply delegates";
            "region_id" => self.delegate.region_id(),
            "peer_id" => self.delegate.id(),
            "term" => reg.term
        );
        assert_eq!(self.delegate.id, reg.id);
        self.delegate.term = reg.term;
        self.delegate.clear_all_commands_as_stale();
        self.delegate = ApplyDelegate::from_registration(reg);
    }

    /// Handles apply tasks, and uses the apply delegate to handle the committed entries.
    fn handle_apply(&mut self, apply_ctx: &mut ApplyContext, apply: Apply) {
        if apply_ctx.timer.is_none() {
            apply_ctx.timer = Some(SlowTimer::new());
        }

        fail_point!(
            "on_handle_apply_1000_1003",
            self.delegate.region_id() == 1000 && self.delegate.id() == 1003,
            |_| {}
        );
        fail_point!("on_handle_apply", |_| {});

        if apply.entries.is_empty() || self.delegate.pending_remove || self.delegate.stopped {
            return;
        }

        self.delegate.metrics = ApplyMetrics::default();
        self.delegate.term = apply.term;

        self.delegate
            .handle_raft_committed_entries(apply_ctx, apply.entries);
        if self.delegate.wait_merge_state.is_some() {
            return;
        }

        if self.delegate.pending_remove {
            self.delegate.destroy(apply_ctx);
        }
    }

    /// Handles proposals, and appends the commands to the apply delegate.
    fn handle_proposal(&mut self, region_proposal: RegionProposal) {
        let (region_id, peer_id) = (self.delegate.region_id(), self.delegate.id());
        let propose_num = region_proposal.props.len();
        assert_eq!(self.delegate.id, region_proposal.id);
        if self.delegate.stopped {
            for p in region_proposal.props {
                let cmd = PendingCmd::new(p.index, p.term, p.cb);
                notify_stale_command(region_id, peer_id, self.delegate.term, cmd);
            }
            return;
        }
        for p in region_proposal.props {
            let cmd = PendingCmd::new(p.index, p.term, p.cb);
            if p.is_conf_change {
                if let Some(cmd) = self.delegate.pending_cmds.take_conf_change() {
                    // if it loses leadership before conf change is replicated, there may be
                    // a stale pending conf change before next conf change is applied. If it
                    // becomes leader again with the stale pending conf change, will enter
                    // this block, so we notify leadership may have been changed.
                    notify_stale_command(region_id, peer_id, self.delegate.term, cmd);
                }
                self.delegate.pending_cmds.set_conf_change(cmd);
            } else {
                self.delegate.pending_cmds.append_normal(cmd);
            }
        }
        // TODO: observe it in batch.
        APPLY_PROPOSAL.observe(propose_num as f64);
    }

    fn destroy(&mut self, ctx: &mut ApplyContext) {
        let region_id = self.delegate.region_id();
        if ctx.apply_res.iter().any(|res| res.region_id == region_id) {
            // Flush before destroying to avoid reordering messages.
            ctx.flush();
        }
        fail_point!(
            "before_peer_destroy_1000_1003",
            self.delegate.region_id() == 1000 && self.delegate.id() == 1003,
            |_| {}
        );
        info!(
            "remove delegate from apply delegates";
            "region_id" => self.delegate.region_id(),
            "peer_id" => self.delegate.id(),
        );
        self.delegate.destroy(ctx);
    }

    /// Handles peer destroy. When a peer is destroyed, the corresponding apply delegate should be removed too.
    fn handle_destroy(&mut self, ctx: &mut ApplyContext, d: Destroy) {
        assert_eq!(d.region_id, self.delegate.region_id());
        if !self.delegate.stopped {
            self.destroy(ctx);
            if d.async_remove {
                ctx.notifier.notify(
                    self.delegate.region_id(),
                    PeerMsg::ApplyRes {
                        res: TaskRes::Destroy {
                            region_id: self.delegate.region_id(),
                            peer_id: self.delegate.id,
                        },
                    },
                );
            }
        }
    }

    fn resume_pending_merge(&mut self, ctx: &mut ApplyContext) -> bool {
        match self.delegate.wait_merge_state {
            Some(ref state) => {
                let source_region_id = state.logs_up_to_date.load(Ordering::SeqCst);
                if source_region_id == 0 {
                    return false;
                }
                self.delegate.ready_source_region_id = source_region_id;
            }
            None => panic!(
                "{} is not in waiting state, can't be resume",
                self.delegate.tag
            ),
        }
        let mut state = self.delegate.wait_merge_state.take().unwrap();

        if ctx.timer.is_none() {
            ctx.timer = Some(SlowTimer::new());
        }
        if !state.pending_entries.is_empty() {
            self.delegate
                .handle_raft_committed_entries(ctx, state.pending_entries);
            if let Some(ref mut s) = self.delegate.wait_merge_state {
                // So the delegate is executing another `CommitMerge` in pending_entries.
                s.pending_msgs = state.pending_msgs;
                return false;
            }
        }

        if !state.pending_msgs.is_empty() {
            self.handle_tasks(ctx, &mut state.pending_msgs);
        }

        // So the delegate is executing another `CommitMerge` in pending_msgs.
        if self.delegate.wait_merge_state.is_some() {
            return false;
        }

        info!(
            "all pending logs are applied";
            "region_id" => self.delegate.region_id(),
            "peer_id" => self.delegate.id(),
        );
        true
    }

    fn catch_up_logs_for_merge(&mut self, ctx: &mut ApplyContext, catch_up_logs: CatchUpLogs) {
        if ctx.timer.is_none() {
            ctx.timer = Some(SlowTimer::new());
        }

        // if it is already up to date, no need to catch up anymore
        let apply_index = self.delegate.apply_state.get_applied_index();
        debug!(
            "check catch up logs for merge";
            "apply_index" => apply_index,
            "commit" => catch_up_logs.merge.get_commit(),
            "region_id" => self.delegate.region_id(),
            "peer_id" => self.delegate.id(),
        );
        if apply_index < catch_up_logs.merge.get_commit() {
            fail_point!("on_handle_catch_up_logs_for_merge");
            let mut res = VecDeque::new();
            // send logs to raftstore to append
            res.push_back(ExecResult::CatchUpLogs(catch_up_logs));

            // TODO: can we use `ctx.finish_for()` directly? is it safe here?
            ctx.apply_res.push(ApplyRes {
                region_id: self.delegate.region_id(),
                apply_state: self.delegate.apply_state.clone(),
                exec_res: res,
                metrics: self.delegate.metrics.clone(),
                applied_index_term: self.delegate.applied_index_term,
            });
            return;
        }

        fail_point!("after_handle_catch_up_logs_for_merge");
        fail_point!(
            "after_handle_catch_up_logs_for_merge_1000_1003",
            self.delegate.region_id() == 1000 && self.delegate.id() == 1003,
            |_| {}
        );

        let region_id = self.delegate.region_id();
        self.destroy(ctx);
        catch_up_logs
            .logs_up_to_date
            .store(region_id, Ordering::SeqCst);
        info!(
            "source logs are all applied now";
            "region_id" => region_id,
            "peer_id" => self.delegate.id(),
        );

        if let Some(mailbox) = ctx.router.mailbox(catch_up_logs.target_region_id) {
            let _ = mailbox.force_send(Msg::LogsUpToDate(region_id));
        } else {
            error!(
                "failed to get mailbox, are we shutting down?";
                "region_id" => region_id,
                "peer_id" => self.delegate.id(),
            );
        }
    }

    #[allow(unused_mut)]
    fn handle_snapshot(&mut self, apply_ctx: &mut ApplyContext, snap_task: GenSnapTask) {
        if self.delegate.pending_remove || self.delegate.stopped {
            return;
        }
        let applied_index = self.delegate.apply_state.get_applied_index();
        assert!(snap_task.commit_index() <= applied_index);
        let mut need_sync = apply_ctx
            .apply_res
            .iter()
            .any(|res| res.region_id == self.delegate.region_id())
            && self.delegate.last_sync_apply_index != applied_index;
        (|| fail_point!("apply_on_handle_snapshot_sync", |_| { need_sync = true }))();
        if need_sync {
            if apply_ctx.timer.is_none() {
                apply_ctx.timer = Some(SlowTimer::new());
            }
            if apply_ctx.kv_wb.is_none() {
                apply_ctx.kv_wb = Some(WriteBatch::with_capacity(DEFAULT_APPLY_WB_SIZE));
            }
            self.delegate
                .write_apply_state(&apply_ctx.engines, apply_ctx.kv_wb());
            fail_point!(
                "apply_on_handle_snapshot_1_1",
                self.delegate.id == 1 && self.delegate.region_id() == 1,
                |_| unimplemented!()
            );

            apply_ctx.flush();
            // For now, it's more like last_flush_apply_index.
            // TODO: Update it only when `flush()` returns true.
            self.delegate.last_sync_apply_index = applied_index;
        }

        if let Err(e) = snap_task
            .generate_and_schedule_snapshot(&apply_ctx.engines, &apply_ctx.region_scheduler)
        {
            error!(
                "schedule snapshot failed";
                "error" => ?e,
                "region_id" => self.delegate.region_id(),
                "peer_id" => self.delegate.id()
            );
        }
        self.delegate
            .pending_request_snapshot_count
            .fetch_sub(1, Ordering::SeqCst);
        fail_point!(
            "apply_on_handle_snapshot_finish_1_1",
            self.delegate.id == 1 && self.delegate.region_id() == 1,
            |_| unimplemented!()
        );
    }

    fn handle_change(&mut self, apply_ctx: &mut ApplyContext, change: ChangeCmd) {
        let (region_id, region_epoch, cb) = match change {
            ChangeCmd::RegisterObserver {
                region_id,
                region_epoch,
                enabled,
                cb,
            } => {
                assert!(!self
                    .delegate
                    .cmd_observer_enabled
                    .as_ref()
                    .map_or(false, |e| e.load(Ordering::Relaxed)));
                // TODO(cdc): take cmd_observer_enabled when enabled is false.
                self.delegate.cmd_observer_enabled = Some(enabled);
                (region_id, region_epoch, cb)
            }
            ChangeCmd::Snapshot {
                region_id,
                region_epoch,
                cb,
            } => (region_id, region_epoch, cb),
        };

        assert_eq!(self.delegate.region_id(), region_id);
        let resp = match compare_region_epoch(
            &region_epoch,
            &self.delegate.region,
            false, /* check_conf_ver */
            true,  /* check_ver */
            true,  /* include_region */
        ) {
            Ok(()) => ReadResponse {
                response: Default::default(),
                snapshot: Some(RegionSnapshot::from_raw(
                    apply_ctx.engines.kv.clone(),
                    self.delegate.region.clone(),
                )),
            },
            Err(e) => ReadResponse {
                response: cmd_resp::new_error(e),
                snapshot: None,
            },
        };
        cb.invoke_read(resp);
    }

    fn handle_tasks(&mut self, apply_ctx: &mut ApplyContext, msgs: &mut Vec<Msg>) {
        let mut channel_timer = None;
        let mut drainer = msgs.drain(..);
        loop {
            match drainer.next() {
                Some(Msg::Apply { start, apply }) => {
                    if channel_timer.is_none() {
                        channel_timer = Some(start);
                    }
                    self.handle_apply(apply_ctx, apply);
                    if let Some(ref mut state) = self.delegate.wait_merge_state {
                        state.pending_msgs = drainer.collect();
                        break;
                    }
                }
                Some(Msg::Proposal(prop)) => self.handle_proposal(prop),
                Some(Msg::Registration(reg)) => self.handle_registration(reg),
                Some(Msg::Destroy(d)) => self.handle_destroy(apply_ctx, d),
                Some(Msg::CatchUpLogs(cul)) => self.catch_up_logs_for_merge(apply_ctx, cul),
                Some(Msg::LogsUpToDate(_)) => {}
                Some(Msg::Snapshot(snap_task)) => self.handle_snapshot(apply_ctx, snap_task),
                Some(Msg::Change(change_cmd)) => {
                    self.handle_change(apply_ctx, change_cmd);
                }
                #[cfg(test)]
                Some(Msg::Validate(_, f)) => f(&self.delegate),
                None => break,
            }
        }
        if let Some(timer) = channel_timer {
            let elapsed = duration_to_sec(timer.elapsed());
            APPLY_TASK_WAIT_TIME_HISTOGRAM.observe(elapsed);
        }
    }
}

impl Fsm for ApplyFsm {
    type Message = Msg;

    #[inline]
    fn is_stopped(&self) -> bool {
        self.delegate.stopped
    }

    #[inline]
    fn set_mailbox(&mut self, mailbox: Cow<'_, BasicMailbox<Self>>)
    where
        Self: Sized,
    {
        self.mailbox = Some(mailbox.into_owned());
    }

    #[inline]
    fn take_mailbox(&mut self) -> Option<BasicMailbox<Self>>
    where
        Self: Sized,
    {
        self.mailbox.take()
    }
}

impl Drop for ApplyFsm {
    fn drop(&mut self) {
        self.delegate.clear_all_commands_as_stale();
    }
}

pub struct ControlMsg;

pub struct ControlFsm;

impl Fsm for ControlFsm {
    type Message = ControlMsg;

    #[inline]
    fn is_stopped(&self) -> bool {
        true
    }
}

pub struct ApplyPoller {
    msg_buf: Vec<Msg>,
    apply_ctx: ApplyContext,
    messages_per_tick: usize,
}

impl PollHandler<ApplyFsm, ControlFsm> for ApplyPoller {
    fn begin(&mut self, _batch_size: usize) {}

    /// There is no control fsm in apply poller.
    fn handle_control(&mut self, _: &mut ControlFsm) -> Option<usize> {
        unimplemented!()
    }

    fn handle_normal(&mut self, normal: &mut ApplyFsm) -> Option<usize> {
        let mut expected_msg_count = None;
        if normal.delegate.wait_merge_state.is_some() {
            // We need to query the length first, otherwise there is a race
            // condition that new messages are queued after resuming and before
            // query the length.
            expected_msg_count = Some(normal.receiver.len());
            if !normal.resume_pending_merge(&mut self.apply_ctx) {
                return expected_msg_count;
            }
            expected_msg_count = None;
        }
        while self.msg_buf.len() < self.messages_per_tick {
            match normal.receiver.try_recv() {
                Ok(msg) => self.msg_buf.push(msg),
                Err(TryRecvError::Empty) => {
                    expected_msg_count = Some(0);
                    break;
                }
                Err(TryRecvError::Disconnected) => {
                    normal.delegate.stopped = true;
                    expected_msg_count = Some(0);
                    break;
                }
            }
        }
        normal.handle_tasks(&mut self.apply_ctx, &mut self.msg_buf);
        if normal.delegate.wait_merge_state.is_some() {
            // Check it again immediately as catching up logs can be very fast.
            expected_msg_count = Some(0);
        }
        expected_msg_count
    }

    fn end(&mut self, fsms: &mut [Box<ApplyFsm>]) {
        let is_synced = self.apply_ctx.flush();
        if is_synced {
            for fsm in fsms {
                fsm.delegate.last_sync_apply_index = fsm.delegate.apply_state.get_applied_index();
            }
        }
    }
}

pub struct Builder {
    tag: String,
    cfg: Arc<Config>,
    coprocessor_host: Arc<CoprocessorHost>,
    importer: Arc<SSTImporter>,
    region_scheduler: Scheduler<RegionTask>,
    engines: Engines,
    sender: Notifier,
    router: ApplyRouter,
}

impl Builder {
    pub fn new<T, C>(
        builder: &RaftPollerBuilder<T, C>,
        sender: Notifier,
        router: ApplyRouter,
    ) -> Builder {
        Builder {
            tag: format!("[store {}]", builder.store.get_id()),
            cfg: builder.cfg.clone(),
            coprocessor_host: builder.coprocessor_host.clone(),
            importer: builder.importer.clone(),
            region_scheduler: builder.region_scheduler.clone(),
            engines: builder.engines.clone(),
            sender,
            router,
        }
    }
}

impl HandlerBuilder<ApplyFsm, ControlFsm> for Builder {
    type Handler = ApplyPoller;

    fn build(&mut self) -> ApplyPoller {
        ApplyPoller {
            msg_buf: Vec::with_capacity(self.cfg.messages_per_tick),
            apply_ctx: ApplyContext::new(
                self.tag.clone(),
                self.coprocessor_host.clone(),
                self.importer.clone(),
                self.region_scheduler.clone(),
                self.engines.clone(),
                self.router.clone(),
                self.sender.clone(),
                &self.cfg,
            ),
            messages_per_tick: self.cfg.messages_per_tick,
        }
    }
}

pub type ApplyRouter = BatchRouter<ApplyFsm, ControlFsm>;

impl ApplyRouter {
    pub fn schedule_task(&self, region_id: u64, msg: Msg) {
        let reg = match self.try_send(region_id, msg) {
            Either::Left(Ok(())) => return,
            Either::Left(Err(TrySendError::Disconnected(msg))) | Either::Right(msg) => match msg {
                Msg::Registration(reg) => reg,
                Msg::Proposal(props) => {
                    info!(
                        "target region is not found, drop proposals";
                        "region_id" => region_id
                    );
                    for p in props.props {
                        let cmd = PendingCmd::new(p.index, p.term, p.cb);
                        notify_region_removed(props.region_id, props.id, cmd);
                    }
                    return;
                }
                Msg::Apply { .. } | Msg::Destroy(_) | Msg::LogsUpToDate(_) => {
                    info!(
                        "target region is not found, drop messages";
                        "region_id" => region_id
                    );
                    return;
                }
                Msg::Snapshot(_) => {
                    warn!(
                        "region is removed before taking snapshot, are we shutting down?";
                        "region_id" => region_id
                    );
                    return;
                }
                Msg::CatchUpLogs(cul) => {
                    warn!(
                        "region is removed before merged, are we shutting down?";
                        "region_id" => region_id,
                        "merge" => ?cul.merge,
                    );
                    return;
                }
                Msg::Change(ChangeCmd::RegisterObserver { region_id, cb, .. })
                | Msg::Change(ChangeCmd::Snapshot { region_id, cb, .. }) => {
                    warn!("target region is not found";
                            "region_id" => region_id);
                    let resp = ReadResponse {
                        response: cmd_resp::new_error(Error::RegionNotFound(region_id)),
                        snapshot: None,
                    };
                    cb.invoke_read(resp);
                    return;
                }
                #[cfg(test)]
                Msg::Validate(_, _) => return,
            },
            Either::Left(Err(TrySendError::Full(_))) => unreachable!(),
        };

        // Messages in one region are sent in sequence, so there is no race here.
        // However, this can't be handled inside control fsm, as messages can be
        // queued inside both queue of control fsm and normal fsm, which can reorder
        // messages.
        let (sender, apply_fsm) = ApplyFsm::from_registration(reg);
        let mailbox = BasicMailbox::new(sender, apply_fsm);
        self.register(region_id, mailbox);
    }
}

pub type ApplyBatchSystem = BatchSystem<ApplyFsm, ControlFsm>;

impl ApplyBatchSystem {
    pub fn schedule_all<'a>(&self, peers: impl Iterator<Item = &'a Peer>) {
        let mut mailboxes = Vec::with_capacity(peers.size_hint().0);
        for peer in peers {
            let (tx, fsm) = ApplyFsm::from_peer(peer);
            mailboxes.push((peer.region().get_id(), BasicMailbox::new(tx, fsm)));
        }
        self.router().register_all(mailboxes);
    }
}

pub fn create_apply_batch_system(cfg: &Config) -> (ApplyRouter, ApplyBatchSystem) {
    let (tx, _) = loose_bounded(usize::MAX);
    super::batch::create_system(
        cfg.apply_pool_size,
        cfg.apply_max_batch_size,
        tx,
        Box::new(ControlFsm),
    )
}

#[cfg(test)]
mod tests {
    use std::cell::RefCell;
    use std::rc::Rc;
    use std::sync::atomic::*;
    use std::sync::*;
    use std::time::*;

    use crate::raftstore::coprocessor::*;
    use crate::raftstore::store::msg::WriteResponse;
    use crate::raftstore::store::peer_storage::RAFT_INIT_LOG_INDEX;
    use crate::raftstore::store::util::{new_learner_peer, new_peer};
    use engine::rocks::Writable;
    use engine::Peekable;
    use engine::{WriteBatch, DB};
    use engine_rocks::RocksEngine;
    use engine_traits::Peekable as PeekableTrait;
    use kvproto::metapb::{self, RegionEpoch};
    use kvproto::raft_cmdpb::*;
    use protobuf::Message;
    use tempfile::{Builder, TempDir};
    use uuid::Uuid;

    use crate::raftstore::store::{Config, RegionTask};
    use test_sst_importer::*;
    use tikv_util::worker::dummy_scheduler;

    use super::*;

    pub fn create_tmp_engine(path: &str) -> (TempDir, Engines) {
        let path = Builder::new().prefix(path).tempdir().unwrap();
        let db = Arc::new(
            rocks::util::new_engine(
                path.path().join("db").to_str().unwrap(),
                None,
                ALL_CFS,
                None,
            )
            .unwrap(),
        );
        let raft_db = Arc::new(
            rocks::util::new_engine(path.path().join("raft").to_str().unwrap(), None, &[], None)
                .unwrap(),
        );
        let shared_block_cache = false;
        (path, Engines::new(db, raft_db, shared_block_cache))
    }

    pub fn create_tmp_importer(path: &str) -> (TempDir, Arc<SSTImporter>) {
        let dir = Builder::new().prefix(path).tempdir().unwrap();
        let importer = Arc::new(SSTImporter::new(dir.path()).unwrap());
        (dir, importer)
    }

    pub fn new_entry(term: u64, index: u64, req: Option<RaftCmdRequest>) -> Entry {
        let mut e = Entry::default();
        e.set_index(index);
        e.set_term(term);
        if let Some(r) = req {
            e.set_data(r.write_to_bytes().unwrap())
        }
        e
    }

    #[test]
    fn test_should_write_to_engine() {
        // ComputeHash command
        let mut req = RaftCmdRequest::default();
        req.mut_admin_request()
            .set_cmd_type(AdminCmdType::ComputeHash);
        let wb = WriteBatch::default();
        assert_eq!(should_write_to_engine(&req, wb.count()), true);

        // IngestSst command
        let mut req = Request::default();
        req.set_cmd_type(CmdType::IngestSst);
        req.set_ingest_sst(IngestSstRequest::default());
        let mut cmd = RaftCmdRequest::default();
        cmd.mut_requests().push(req);
        let wb = WriteBatch::default();
        assert_eq!(should_write_to_engine(&cmd, wb.count()), true);

        // Write batch keys reach WRITE_BATCH_MAX_KEYS
        let req = RaftCmdRequest::default();
        let wb = WriteBatch::default();
        for i in 0..WRITE_BATCH_MAX_KEYS {
            let key = format!("key_{}", i);
            wb.put(key.as_bytes(), b"value").unwrap();
        }
        assert_eq!(should_write_to_engine(&req, wb.count()), true);

        // Write batch keys not reach WRITE_BATCH_MAX_KEYS
        let req = RaftCmdRequest::default();
        let wb = WriteBatch::default();
        for i in 0..WRITE_BATCH_MAX_KEYS - 1 {
            let key = format!("key_{}", i);
            wb.put(key.as_bytes(), b"value").unwrap();
        }
        assert_eq!(should_write_to_engine(&req, wb.count()), false);
    }

    fn validate<F>(router: &ApplyRouter, region_id: u64, validate: F)
    where
        F: FnOnce(&ApplyDelegate) + Send + 'static,
    {
        let (validate_tx, validate_rx) = mpsc::channel();
        router.schedule_task(
            region_id,
            Msg::Validate(
                region_id,
                Box::new(move |delegate: &ApplyDelegate| {
                    validate(delegate);
                    validate_tx.send(()).unwrap();
                }),
            ),
        );
        validate_rx.recv_timeout(Duration::from_secs(3)).unwrap();
    }

    // Make sure msgs are handled in the same batch.
    fn batch_messages(router: &ApplyRouter, region_id: u64, msgs: Vec<Msg>) {
        let (notify1, wait1) = mpsc::channel();
        let (notify2, wait2) = mpsc::channel();
        router.schedule_task(
            region_id,
            Msg::Validate(
                region_id,
                Box::new(move |_| {
                    notify1.send(()).unwrap();
                    wait2.recv().unwrap();
                }),
            ),
        );
        wait1.recv().unwrap();

        for msg in msgs {
            router.schedule_task(region_id, msg);
        }

        notify2.send(()).unwrap();
    }

    fn fetch_apply_res(receiver: &::std::sync::mpsc::Receiver<PeerMsg>) -> ApplyRes {
        match receiver.recv_timeout(Duration::from_secs(3)) {
            Ok(PeerMsg::ApplyRes { res, .. }) => match res {
                TaskRes::Apply(res) => res,
                e => panic!("unexpected res {:?}", e),
            },
            e => panic!("unexpected res {:?}", e),
        }
    }

    #[test]
    fn test_basic_flow() {
        let (tx, rx) = mpsc::channel();
        let sender = Notifier::Sender(tx);
        let (_tmp, engines) = create_tmp_engine("apply-basic");
        let host = Arc::new(CoprocessorHost::default());
        let (_dir, importer) = create_tmp_importer("apply-basic");
        let (region_scheduler, snapshot_rx) = dummy_scheduler();
        let cfg = Arc::new(Config::default());
        let (router, mut system) = create_apply_batch_system(&cfg);
        let builder = super::Builder {
            tag: "test-store".to_owned(),
            cfg,
            coprocessor_host: host,
            importer,
            region_scheduler,
            sender,
            engines: engines.clone(),
            router: router.clone(),
        };
        system.spawn("test-basic".to_owned(), builder);

        let mut reg = Registration::default();
        reg.id = 1;
        reg.region.set_id(2);
        reg.apply_state.set_applied_index(3);
        reg.term = 4;
        reg.applied_index_term = 5;
        router.schedule_task(2, Msg::Registration(reg.clone()));
        let reg_ = reg.clone();
        validate(&router, 2, move |delegate| {
            assert_eq!(delegate.id, 1);
            assert_eq!(delegate.tag, "[region 2] 1");
            assert_eq!(delegate.region, reg_.region);
            assert!(!delegate.pending_remove);
            assert_eq!(delegate.apply_state, reg_.apply_state);
            assert_eq!(delegate.term, reg_.term);
            assert_eq!(delegate.applied_index_term, reg_.applied_index_term);
        });

        let (resp_tx, resp_rx) = mpsc::channel();
        let p = Proposal::new(
            false,
            1,
            0,
            Callback::Write(Box::new(move |resp: WriteResponse| {
                resp_tx.send(resp.response).unwrap();
            })),
        );
        let region_proposal = RegionProposal::new(1, 1, vec![p]);
        router.schedule_task(1, Msg::Proposal(region_proposal));
        // unregistered region should be ignored and notify failed.
        let resp = resp_rx.recv_timeout(Duration::from_secs(3)).unwrap();
        assert!(resp.get_header().get_error().has_region_not_found());
        assert!(rx.try_recv().is_err());

        let (cc_tx, cc_rx) = mpsc::channel();
        let pops = vec![
            Proposal::new(false, 2, 0, Callback::None),
            Proposal::new(
                true,
                3,
                0,
                Callback::Write(Box::new(move |write: WriteResponse| {
                    cc_tx.send(write.response).unwrap();
                })),
            ),
        ];
        let region_proposal = RegionProposal::new(1, 2, pops);
        router.schedule_task(2, Msg::Proposal(region_proposal));
        validate(&router, 2, move |delegate| {
            assert_eq!(
                delegate.pending_cmds.normals.back().map(|c| c.index),
                Some(2)
            );
            assert_eq!(
                delegate.pending_cmds.conf_change.as_ref().map(|c| c.index),
                Some(3)
            );
        });
        assert!(rx.try_recv().is_err());

        let p = Proposal::new(true, 4, 0, Callback::None);
        let region_proposal = RegionProposal::new(1, 2, vec![p]);
        router.schedule_task(2, Msg::Proposal(region_proposal));
        validate(&router, 2, |delegate| {
            assert_eq!(
                delegate.pending_cmds.conf_change.as_ref().map(|c| c.index),
                Some(4)
            );
        });
        assert!(rx.try_recv().is_err());
        // propose another conf change should mark previous stale.
        let cc_resp = cc_rx.try_recv().unwrap();
        assert!(cc_resp.get_header().get_error().has_stale_command());

        router.schedule_task(1, Msg::apply(Apply::new(1, 1, vec![new_entry(2, 3, None)])));
        // non registered region should be ignored.
        assert!(rx.recv_timeout(Duration::from_millis(100)).is_err());

        router.schedule_task(2, Msg::apply(Apply::new(2, 11, vec![])));
        // empty entries should be ignored.
        let reg_term = reg.term;
        validate(&router, 2, move |delegate| {
            assert_eq!(delegate.term, reg_term);
        });
        assert!(rx.try_recv().is_err());

        let apply_state_key = keys::apply_state_key(2);
        assert!(engines
            .kv
            .get_msg_cf::<RaftApplyState>(CF_RAFT, &apply_state_key)
            .unwrap()
            .is_none());
        // Make sure Apply and Snapshot are in the same batch.
        let (tx, _) = mpsc::sync_channel(0);
        batch_messages(
            &router,
            2,
            vec![
                Msg::apply(Apply::new(2, 11, vec![new_entry(5, 4, None)])),
                Msg::Snapshot(GenSnapTask::new(2, 0, tx)),
            ],
        );
        let apply_res = match rx.recv_timeout(Duration::from_secs(3)) {
            Ok(PeerMsg::ApplyRes { res, .. }) => match res {
                TaskRes::Apply(res) => res,
                e => panic!("unexpected apply result: {:?}", e),
            },
            e => panic!("unexpected apply result: {:?}", e),
        };
        let apply_state = match snapshot_rx.recv_timeout(Duration::from_secs(3)) {
            Ok(Some(RegionTask::Gen { kv_snap, .. })) => kv_snap
                .get_msg_cf(CF_RAFT, &apply_state_key)
                .unwrap()
                .unwrap(),
            e => panic!("unexpected apply result: {:?}", e),
        };
        assert_eq!(apply_res.region_id, 2);
        assert_eq!(apply_res.apply_state, apply_state);
        assert_eq!(apply_res.apply_state.get_applied_index(), 4);
        assert!(apply_res.exec_res.is_empty());
        // empty entry will make applied_index step forward and should write apply state to engine.
        assert_eq!(apply_res.metrics.written_keys, 1);
        assert_eq!(apply_res.applied_index_term, 5);
        validate(&router, 2, |delegate| {
            assert_eq!(delegate.term, 11);
            assert_eq!(delegate.applied_index_term, 5);
            assert_eq!(delegate.apply_state.get_applied_index(), 4);
            assert_eq!(
                delegate.apply_state.get_applied_index(),
                delegate.last_sync_apply_index
            );
        });

        router.schedule_task(2, Msg::destroy(2, true));
        let (region_id, peer_id) = match rx.recv_timeout(Duration::from_secs(3)) {
            Ok(PeerMsg::ApplyRes { res, .. }) => match res {
                TaskRes::Destroy { region_id, peer_id } => (region_id, peer_id),
                e => panic!("expected destroy result, but got {:?}", e),
            },
            e => panic!("expected destroy result, but got {:?}", e),
        };
        assert_eq!(peer_id, 1);
        assert_eq!(region_id, 2);

        // Stopped peer should be removed.
        let (resp_tx, resp_rx) = mpsc::channel();
        let p = Proposal::new(
            false,
            1,
            0,
            Callback::Write(Box::new(move |resp: WriteResponse| {
                resp_tx.send(resp.response).unwrap();
            })),
        );
        let region_proposal = RegionProposal::new(1, 2, vec![p]);
        router.schedule_task(2, Msg::Proposal(region_proposal));
        // unregistered region should be ignored and notify failed.
        let resp = resp_rx.recv_timeout(Duration::from_secs(3)).unwrap();
        assert!(
            resp.get_header().get_error().has_region_not_found(),
            "{:?}",
            resp
        );
        assert!(rx.try_recv().is_err());

        system.shutdown();
    }

    struct EntryBuilder {
        entry: Entry,
        req: RaftCmdRequest,
    }

    impl EntryBuilder {
        fn new(index: u64, term: u64) -> EntryBuilder {
            let req = RaftCmdRequest::default();
            let mut entry = Entry::default();
            entry.set_index(index);
            entry.set_term(term);
            EntryBuilder { entry, req }
        }

        fn capture_resp(
            self,
            router: &ApplyRouter,
            id: u64,
            region_id: u64,
            tx: Sender<RaftCmdResponse>,
        ) -> EntryBuilder {
            // TODO: may need to support conf change.
            let prop = Proposal::new(
                false,
                self.entry.get_index(),
                self.entry.get_term(),
                Callback::Write(Box::new(move |resp: WriteResponse| {
                    tx.send(resp.response).unwrap();
                })),
            );
            router.schedule_task(
                region_id,
                Msg::Proposal(RegionProposal::new(id, region_id, vec![prop])),
            );
            self
        }

        fn epoch(mut self, conf_ver: u64, version: u64) -> EntryBuilder {
            let mut epoch = RegionEpoch::default();
            epoch.set_version(version);
            epoch.set_conf_ver(conf_ver);
            self.req.mut_header().set_region_epoch(epoch);
            self
        }

        fn put(self, key: &[u8], value: &[u8]) -> EntryBuilder {
            self.add_put_req(None, key, value)
        }

        fn put_cf(self, cf: &str, key: &[u8], value: &[u8]) -> EntryBuilder {
            self.add_put_req(Some(cf), key, value)
        }

        fn add_put_req(mut self, cf: Option<&str>, key: &[u8], value: &[u8]) -> EntryBuilder {
            let mut cmd = Request::default();
            cmd.set_cmd_type(CmdType::Put);
            if let Some(cf) = cf {
                cmd.mut_put().set_cf(cf.to_owned());
            }
            cmd.mut_put().set_key(key.to_vec());
            cmd.mut_put().set_value(value.to_vec());
            self.req.mut_requests().push(cmd);
            self
        }

        fn delete(self, key: &[u8]) -> EntryBuilder {
            self.add_delete_req(None, key)
        }

        fn delete_cf(self, cf: &str, key: &[u8]) -> EntryBuilder {
            self.add_delete_req(Some(cf), key)
        }

        fn delete_range(self, start_key: &[u8], end_key: &[u8]) -> EntryBuilder {
            self.add_delete_range_req(None, start_key, end_key)
        }

        fn delete_range_cf(self, cf: &str, start_key: &[u8], end_key: &[u8]) -> EntryBuilder {
            self.add_delete_range_req(Some(cf), start_key, end_key)
        }

        fn add_delete_req(mut self, cf: Option<&str>, key: &[u8]) -> EntryBuilder {
            let mut cmd = Request::default();
            cmd.set_cmd_type(CmdType::Delete);
            if let Some(cf) = cf {
                cmd.mut_delete().set_cf(cf.to_owned());
            }
            cmd.mut_delete().set_key(key.to_vec());
            self.req.mut_requests().push(cmd);
            self
        }

        fn add_delete_range_req(
            mut self,
            cf: Option<&str>,
            start_key: &[u8],
            end_key: &[u8],
        ) -> EntryBuilder {
            let mut cmd = Request::default();
            cmd.set_cmd_type(CmdType::DeleteRange);
            if let Some(cf) = cf {
                cmd.mut_delete_range().set_cf(cf.to_owned());
            }
            cmd.mut_delete_range().set_start_key(start_key.to_vec());
            cmd.mut_delete_range().set_end_key(end_key.to_vec());
            self.req.mut_requests().push(cmd);
            self
        }

        fn ingest_sst(mut self, meta: &SstMeta) -> EntryBuilder {
            let mut cmd = Request::default();
            cmd.set_cmd_type(CmdType::IngestSst);
            cmd.mut_ingest_sst().set_sst(meta.clone());
            self.req.mut_requests().push(cmd);
            self
        }

        fn split(mut self, splits: BatchSplitRequest) -> EntryBuilder {
            let mut req = AdminRequest::default();
            req.set_cmd_type(AdminCmdType::BatchSplit);
            req.set_splits(splits);
            self.req.set_admin_request(req);
            self
        }

        fn build(mut self) -> Entry {
            self.entry.set_data(self.req.write_to_bytes().unwrap());
            self.entry
        }
    }

    #[derive(Clone, Default)]
    struct ApplyObserver {
        pre_admin_count: Arc<AtomicUsize>,
        pre_query_count: Arc<AtomicUsize>,
        post_admin_count: Arc<AtomicUsize>,
        post_query_count: Arc<AtomicUsize>,
        cmd_sink: Option<Arc<Mutex<Sender<CmdBatch>>>>,
    }

    impl Coprocessor for ApplyObserver {}

    impl QueryObserver for ApplyObserver {
        fn pre_apply_query(&self, _: &mut ObserverContext<'_>, _: u64, _: &[Request]) {
            self.pre_query_count.fetch_add(1, Ordering::SeqCst);
        }

        fn post_apply_query(
            &self,
            _: &mut ObserverContext<'_>,
            _: u64,
            _: &RaftResponseHeader,
            _: &mut Vec<Response>,
        ) {
            self.post_query_count.fetch_add(1, Ordering::SeqCst);
        }
    }

    impl CmdObserver for ApplyObserver {
        fn on_batch_executed(&self, batch: &[CmdBatch]) {
            for b in batch {
                if let Some(sink) = self.cmd_sink.as_ref() {
                    sink.lock().unwrap().send(b.clone()).unwrap();
                }
            }
        }
    }

    #[test]
    fn test_handle_raft_committed_entries() {
        let (_path, engines) = create_tmp_engine("test-delegate");
        let (import_dir, importer) = create_tmp_importer("test-delegate");
        let mut host = CoprocessorHost::default();
        let obs = ApplyObserver::default();
        host.registry
            .register_query_observer(1, Box::new(obs.clone()));

        let (tx, rx) = mpsc::channel();
        let (region_scheduler, _) = dummy_scheduler();
        let sender = Notifier::Sender(tx);
        let cfg = Arc::new(Config::default());
        let (router, mut system) = create_apply_batch_system(&cfg);
        let builder = super::Builder {
            tag: "test-store".to_owned(),
            cfg,
            sender,
            region_scheduler,
            coprocessor_host: Arc::new(host),
            importer: importer.clone(),
            engines: engines.clone(),
            router: router.clone(),
        };
        system.spawn("test-handle-raft".to_owned(), builder);

        let mut reg = Registration::default();
        reg.id = 3;
        reg.region.set_id(1);
        reg.region.mut_peers().push(new_peer(2, 3));
        reg.region.set_end_key(b"k5".to_vec());
        reg.region.mut_region_epoch().set_conf_ver(1);
        reg.region.mut_region_epoch().set_version(3);
        router.schedule_task(1, Msg::Registration(reg));

        let (capture_tx, capture_rx) = mpsc::channel();
        let put_entry = EntryBuilder::new(1, 1)
            .put(b"k1", b"v1")
            .put(b"k2", b"v1")
            .put(b"k3", b"v1")
            .epoch(1, 3)
            .capture_resp(&router, 3, 1, capture_tx.clone())
            .build();
        router.schedule_task(1, Msg::apply(Apply::new(1, 1, vec![put_entry])));
        let resp = capture_rx.recv_timeout(Duration::from_secs(3)).unwrap();
        assert!(!resp.get_header().has_error(), "{:?}", resp);
        assert_eq!(resp.get_responses().len(), 3);
        let dk_k1 = keys::data_key(b"k1");
        let dk_k2 = keys::data_key(b"k2");
        let dk_k3 = keys::data_key(b"k3");
        assert_eq!(engines.kv.get(&dk_k1).unwrap().unwrap(), b"v1");
        assert_eq!(engines.kv.get(&dk_k2).unwrap().unwrap(), b"v1");
        assert_eq!(engines.kv.get(&dk_k3).unwrap().unwrap(), b"v1");
        validate(&router, 1, |delegate| {
            assert_eq!(delegate.applied_index_term, 1);
            assert_eq!(delegate.apply_state.get_applied_index(), 1);
        });
        fetch_apply_res(&rx);

        let put_entry = EntryBuilder::new(2, 2)
            .put_cf(CF_LOCK, b"k1", b"v1")
            .epoch(1, 3)
            .build();
        router.schedule_task(1, Msg::apply(Apply::new(1, 2, vec![put_entry])));
        let apply_res = fetch_apply_res(&rx);
        assert_eq!(apply_res.region_id, 1);
        assert_eq!(apply_res.apply_state.get_applied_index(), 2);
        assert_eq!(apply_res.applied_index_term, 2);
        assert!(apply_res.exec_res.is_empty());
        assert!(apply_res.metrics.written_bytes >= 5);
        assert_eq!(apply_res.metrics.written_keys, 2);
        assert_eq!(apply_res.metrics.size_diff_hint, 5);
        assert_eq!(apply_res.metrics.lock_cf_written_bytes, 5);
        let lock_handle = engines.kv.cf_handle(CF_LOCK).unwrap();
        assert_eq!(
            engines.kv.get_cf(lock_handle, &dk_k1).unwrap().unwrap(),
            b"v1"
        );

        let put_entry = EntryBuilder::new(3, 2)
            .put(b"k2", b"v2")
            .epoch(1, 1)
            .capture_resp(&router, 3, 1, capture_tx.clone())
            .build();
        router.schedule_task(1, Msg::apply(Apply::new(1, 2, vec![put_entry])));
        let resp = capture_rx.recv_timeout(Duration::from_secs(3)).unwrap();
        assert!(resp.get_header().get_error().has_epoch_not_match());
        let apply_res = fetch_apply_res(&rx);
        assert_eq!(apply_res.applied_index_term, 2);
        assert_eq!(apply_res.apply_state.get_applied_index(), 3);

        let put_entry = EntryBuilder::new(4, 2)
            .put(b"k3", b"v3")
            .put(b"k5", b"v5")
            .epoch(1, 3)
            .capture_resp(&router, 3, 1, capture_tx.clone())
            .build();
        router.schedule_task(1, Msg::apply(Apply::new(1, 2, vec![put_entry])));
        let resp = capture_rx.recv_timeout(Duration::from_secs(3)).unwrap();
        assert!(resp.get_header().get_error().has_key_not_in_region());
        let apply_res = fetch_apply_res(&rx);
        assert_eq!(apply_res.applied_index_term, 2);
        assert_eq!(apply_res.apply_state.get_applied_index(), 4);
        // a writebatch should be atomic.
        assert_eq!(engines.kv.get(&dk_k3).unwrap().unwrap(), b"v1");

        EntryBuilder::new(5, 2)
            .capture_resp(&router, 3, 1, capture_tx.clone())
            .build();
        let put_entry = EntryBuilder::new(5, 3)
            .delete(b"k1")
            .delete_cf(CF_LOCK, b"k1")
            .delete_cf(CF_WRITE, b"k1")
            .epoch(1, 3)
            .capture_resp(&router, 3, 1, capture_tx.clone())
            .build();
        router.schedule_task(1, Msg::apply(Apply::new(1, 3, vec![put_entry])));
        let resp = capture_rx.recv_timeout(Duration::from_secs(3)).unwrap();
        // stale command should be cleared.
        assert!(resp.get_header().get_error().has_stale_command());
        let resp = capture_rx.recv_timeout(Duration::from_secs(3)).unwrap();
        assert!(!resp.get_header().has_error(), "{:?}", resp);
        assert!(engines.kv.get(&dk_k1).unwrap().is_none());
        let apply_res = fetch_apply_res(&rx);
        assert_eq!(apply_res.metrics.lock_cf_written_bytes, 3);
        assert_eq!(apply_res.metrics.delete_keys_hint, 2);
        assert_eq!(apply_res.metrics.size_diff_hint, -9);

        let delete_entry = EntryBuilder::new(6, 3)
            .delete(b"k5")
            .epoch(1, 3)
            .capture_resp(&router, 3, 1, capture_tx.clone())
            .build();
        router.schedule_task(1, Msg::apply(Apply::new(1, 3, vec![delete_entry])));
        let resp = capture_rx.recv_timeout(Duration::from_secs(3)).unwrap();
        assert!(resp.get_header().get_error().has_key_not_in_region());
        fetch_apply_res(&rx);

        let delete_range_entry = EntryBuilder::new(7, 3)
            .delete_range(b"", b"")
            .epoch(1, 3)
            .capture_resp(&router, 3, 1, capture_tx.clone())
            .build();
        router.schedule_task(1, Msg::apply(Apply::new(1, 3, vec![delete_range_entry])));
        let resp = capture_rx.recv_timeout(Duration::from_secs(3)).unwrap();
        assert!(resp.get_header().get_error().has_key_not_in_region());
        assert_eq!(engines.kv.get(&dk_k3).unwrap().unwrap(), b"v1");
        fetch_apply_res(&rx);

        let delete_range_entry = EntryBuilder::new(8, 3)
            .delete_range_cf(CF_DEFAULT, b"", b"k5")
            .delete_range_cf(CF_LOCK, b"", b"k5")
            .delete_range_cf(CF_WRITE, b"", b"k5")
            .epoch(1, 3)
            .capture_resp(&router, 3, 1, capture_tx.clone())
            .build();
        router.schedule_task(1, Msg::apply(Apply::new(1, 3, vec![delete_range_entry])));
        let resp = capture_rx.recv_timeout(Duration::from_secs(3)).unwrap();
        assert!(!resp.get_header().has_error(), "{:?}", resp);
        assert!(engines.kv.get(&dk_k1).unwrap().is_none());
        assert!(engines.kv.get(&dk_k2).unwrap().is_none());
        assert!(engines.kv.get(&dk_k3).unwrap().is_none());
        fetch_apply_res(&rx);

        // UploadSST
        let sst_path = import_dir.path().join("test.sst");
        let mut sst_epoch = RegionEpoch::default();
        sst_epoch.set_conf_ver(1);
        sst_epoch.set_version(3);
        let sst_range = (0, 100);
        let (mut meta1, data1) = gen_sst_file(&sst_path, sst_range);
        meta1.set_region_id(1);
        meta1.set_region_epoch(sst_epoch);
        let mut file1 = importer.create(&meta1).unwrap();
        file1.append(&data1).unwrap();
        file1.finish().unwrap();
        let (mut meta2, data2) = gen_sst_file(&sst_path, sst_range);
        meta2.set_region_id(1);
        meta2.mut_region_epoch().set_conf_ver(1);
        meta2.mut_region_epoch().set_version(1234);
        let mut file2 = importer.create(&meta2).unwrap();
        file2.append(&data2).unwrap();
        file2.finish().unwrap();

        // IngestSst
        let put_ok = EntryBuilder::new(9, 3)
            .capture_resp(&router, 3, 1, capture_tx.clone())
            .put(&[sst_range.0], &[sst_range.1])
            .epoch(0, 3)
            .build();
        // Add a put above to test flush before ingestion.
        let ingest_ok = EntryBuilder::new(10, 3)
            .capture_resp(&router, 3, 1, capture_tx.clone())
            .ingest_sst(&meta1)
            .epoch(0, 3)
            .build();
        let ingest_epoch_not_match = EntryBuilder::new(11, 3)
            .capture_resp(&router, 3, 1, capture_tx.clone())
            .ingest_sst(&meta2)
            .epoch(0, 3)
            .build();
        let entries = vec![put_ok, ingest_ok, ingest_epoch_not_match];
        router.schedule_task(1, Msg::apply(Apply::new(1, 3, entries)));
        let resp = capture_rx.recv_timeout(Duration::from_secs(3)).unwrap();
        assert!(!resp.get_header().has_error(), "{:?}", resp);
        let resp = capture_rx.recv_timeout(Duration::from_secs(3)).unwrap();
        assert!(!resp.get_header().has_error(), "{:?}", resp);
        check_db_range(&RocksEngine::from_db(engines.kv.clone()), sst_range);
        let resp = capture_rx.recv_timeout(Duration::from_secs(3)).unwrap();
        assert!(resp.get_header().has_error());
        let apply_res = fetch_apply_res(&rx);
        assert_eq!(apply_res.applied_index_term, 3);
        assert_eq!(apply_res.apply_state.get_applied_index(), 11);

        let mut entries = vec![];
        for i in 0..WRITE_BATCH_MAX_KEYS {
            let put_entry = EntryBuilder::new(i as u64 + 12, 3)
                .put(b"k", b"v")
                .epoch(1, 3)
                .capture_resp(&router, 3, 1, capture_tx.clone())
                .build();
            entries.push(put_entry);
        }
        router.schedule_task(1, Msg::apply(Apply::new(1, 3, entries)));
        for _ in 0..WRITE_BATCH_MAX_KEYS {
            capture_rx.recv_timeout(Duration::from_secs(3)).unwrap();
        }
        let index = WRITE_BATCH_MAX_KEYS + 11;
        let apply_res = fetch_apply_res(&rx);
        assert_eq!(apply_res.apply_state.get_applied_index(), index as u64);
        assert_eq!(obs.pre_query_count.load(Ordering::SeqCst), index);
        assert_eq!(obs.post_query_count.load(Ordering::SeqCst), index);

        system.shutdown();
    }

    #[test]
    fn test_cmd_observer() {
        let (_path, engines) = create_tmp_engine("test-delegate");
        let (_import_dir, importer) = create_tmp_importer("test-delegate");
        let mut host = CoprocessorHost::default();
        let mut obs = ApplyObserver::default();
        let (sink, cmdbatch_rx) = mpsc::channel();
        obs.cmd_sink = Some(Arc::new(Mutex::new(sink)));
        host.registry
            .register_cmd_observer(1, Box::new(obs.clone()));

        let (tx, rx) = mpsc::channel();
        let (region_scheduler, _) = dummy_scheduler();
        let sender = Notifier::Sender(tx);
        let cfg = Arc::new(Config::default());
        let (router, mut system) = create_apply_batch_system(&cfg);
        let builder = super::Builder {
            tag: "test-store".to_owned(),
            cfg,
            sender,
            region_scheduler,
            coprocessor_host: Arc::new(host),
            importer: importer.clone(),
            engines: engines.clone(),
            router: router.clone(),
        };
        system.spawn("test-handle-raft".to_owned(), builder);

        let mut reg = Registration::default();
        reg.id = 3;
        reg.region.set_id(1);
        reg.region.mut_peers().push(new_peer(2, 3));
        reg.region.set_end_key(b"k5".to_vec());
        reg.region.mut_region_epoch().set_conf_ver(1);
        reg.region.mut_region_epoch().set_version(3);
        let region_epoch = reg.region.get_region_epoch().clone();
        router.schedule_task(1, Msg::Registration(reg));

        let put_entry = EntryBuilder::new(1, 1)
            .put(b"k1", b"v1")
            .put(b"k2", b"v1")
            .put(b"k3", b"v1")
            .epoch(1, 3)
            .build();
        router.schedule_task(1, Msg::apply(Apply::new(1, 1, vec![put_entry])));
        fetch_apply_res(&rx);
        // It must receive nothing because no region registered.
        cmdbatch_rx
            .recv_timeout(Duration::from_millis(100))
            .unwrap_err();

        // Register cmd observer to region 1.
        let enabled = Arc::new(AtomicBool::new(true));
        router.schedule_task(
            1,
            Msg::Change(ChangeCmd::RegisterObserver {
                region_id: 1,
                region_epoch: region_epoch.clone(),
                enabled: enabled.clone(),
                cb: Callback::Read(Box::new(|resp: ReadResponse| {
                    assert!(!resp.response.get_header().has_error());
                    assert!(resp.snapshot.is_some());
                })),
            }),
        );

        let (capture_tx, capture_rx) = mpsc::channel();
        let put_entry = EntryBuilder::new(2, 2)
            .put_cf(CF_LOCK, b"k1", b"v1")
            .epoch(1, 3)
            .capture_resp(&router, 3, 1, capture_tx.clone())
            .build();
        router.schedule_task(1, Msg::apply(Apply::new(1, 2, vec![put_entry])));
        fetch_apply_res(&rx);
        let resp = capture_rx.recv_timeout(Duration::from_secs(3)).unwrap();
        assert!(!resp.get_header().has_error(), "{:?}", resp);
        assert_eq!(resp.get_responses().len(), 1);
        let cmd_batch = cmdbatch_rx.recv_timeout(Duration::from_secs(3)).unwrap();
        assert_eq!(resp, cmd_batch.into_iter(1).next().unwrap().response);

        let put_entry1 = EntryBuilder::new(3, 2)
            .put(b"k2", b"v2")
            .epoch(1, 3)
            .build();
        let put_entry2 = EntryBuilder::new(4, 2)
            .put(b"k2", b"v2")
            .epoch(1, 3)
            .build();
        router.schedule_task(
            1,
            Msg::apply(Apply::new(1, 2, vec![put_entry1, put_entry2])),
        );
        let cmd_batch = cmdbatch_rx.recv_timeout(Duration::from_secs(3)).unwrap();
        assert_eq!(2, cmd_batch.len());

        // Stop observer regoin 1.
        enabled.store(false, Ordering::SeqCst);
        let put_entry = EntryBuilder::new(5, 2)
            .put(b"k2", b"v2")
            .epoch(1, 3)
            .build();
        router.schedule_task(1, Msg::apply(Apply::new(1, 2, vec![put_entry])));
        // Must not receive new cmd.
        cmdbatch_rx
            .recv_timeout(Duration::from_millis(100))
            .unwrap_err();

        // Must response a RegionNotFound error.
        router.schedule_task(
            2,
            Msg::Change(ChangeCmd::RegisterObserver {
                region_id: 2,
                region_epoch,
                enabled: enabled.clone(),
                cb: Callback::Read(Box::new(|resp: ReadResponse| {
                    assert!(resp
                        .response
                        .get_header()
                        .get_error()
                        .has_region_not_found());
                    assert!(resp.snapshot.is_none());
                })),
            }),
        );

        system.shutdown();
    }

    #[test]
    fn test_check_sst_for_ingestion() {
        let mut sst = SstMeta::default();
        let mut region = Region::default();

        // Check uuid and cf name
        assert!(check_sst_for_ingestion(&sst, &region).is_err());
        sst.set_uuid(Uuid::new_v4().as_bytes().to_vec());
        sst.set_cf_name(CF_DEFAULT.to_owned());
        check_sst_for_ingestion(&sst, &region).unwrap();
        sst.set_cf_name("test".to_owned());
        assert!(check_sst_for_ingestion(&sst, &region).is_err());
        sst.set_cf_name(CF_WRITE.to_owned());
        check_sst_for_ingestion(&sst, &region).unwrap();

        // Check region id
        region.set_id(1);
        sst.set_region_id(2);
        assert!(check_sst_for_ingestion(&sst, &region).is_err());
        sst.set_region_id(1);
        check_sst_for_ingestion(&sst, &region).unwrap();

        // Check region epoch
        region.mut_region_epoch().set_conf_ver(1);
        assert!(check_sst_for_ingestion(&sst, &region).is_err());
        sst.mut_region_epoch().set_conf_ver(1);
        check_sst_for_ingestion(&sst, &region).unwrap();
        region.mut_region_epoch().set_version(1);
        assert!(check_sst_for_ingestion(&sst, &region).is_err());
        sst.mut_region_epoch().set_version(1);
        check_sst_for_ingestion(&sst, &region).unwrap();

        // Check region range
        region.set_start_key(vec![2]);
        region.set_end_key(vec![8]);
        sst.mut_range().set_start(vec![1]);
        sst.mut_range().set_end(vec![8]);
        assert!(check_sst_for_ingestion(&sst, &region).is_err());
        sst.mut_range().set_start(vec![2]);
        assert!(check_sst_for_ingestion(&sst, &region).is_err());
        sst.mut_range().set_end(vec![7]);
        check_sst_for_ingestion(&sst, &region).unwrap();
    }

    fn new_split_req(key: &[u8], id: u64, children: Vec<u64>) -> SplitRequest {
        let mut req = SplitRequest::default();
        req.set_split_key(key.to_vec());
        req.set_new_region_id(id);
        req.set_new_peer_ids(children);
        req
    }

    struct SplitResultChecker<'a> {
        db: &'a DB,
        origin_peers: &'a [metapb::Peer],
        epoch: Rc<RefCell<RegionEpoch>>,
    }

    impl<'a> SplitResultChecker<'a> {
        fn check(&self, start: &[u8], end: &[u8], id: u64, children: &[u64], check_initial: bool) {
            let key = keys::region_state_key(id);
            let state: RegionLocalState = self.db.get_msg_cf(CF_RAFT, &key).unwrap().unwrap();
            assert_eq!(state.get_state(), PeerState::Normal);
            assert_eq!(state.get_region().get_id(), id);
            assert_eq!(state.get_region().get_start_key(), start);
            assert_eq!(state.get_region().get_end_key(), end);
            let expect_peers: Vec<_> = self
                .origin_peers
                .iter()
                .zip(children)
                .map(|(p, new_id)| {
                    let mut new_peer = metapb::Peer::clone(p);
                    new_peer.set_id(*new_id);
                    new_peer
                })
                .collect();
            assert_eq!(state.get_region().get_peers(), expect_peers.as_slice());
            assert!(!state.has_merge_state(), "{:?}", state);
            let epoch = self.epoch.borrow();
            assert_eq!(*state.get_region().get_region_epoch(), *epoch);
            if !check_initial {
                return;
            }
            let key = keys::apply_state_key(id);
            let initial_state: RaftApplyState = self.db.get_msg_cf(CF_RAFT, &key).unwrap().unwrap();
            assert_eq!(initial_state.get_applied_index(), RAFT_INIT_LOG_INDEX);
            assert_eq!(
                initial_state.get_truncated_state().get_index(),
                RAFT_INIT_LOG_INDEX
            );
            assert_eq!(
                initial_state.get_truncated_state().get_term(),
                RAFT_INIT_LOG_INDEX
            );
        }
    }

    fn error_msg(resp: &RaftCmdResponse) -> &str {
        resp.get_header().get_error().get_message()
    }

    #[test]
    fn test_split() {
        let (_path, engines) = create_tmp_engine("test-delegate");
        let (_import_dir, importer) = create_tmp_importer("test-delegate");
        let mut reg = Registration::default();
        reg.id = 3;
        reg.term = 1;
        reg.region.set_id(1);
        reg.region.set_end_key(b"k5".to_vec());
        reg.region.mut_region_epoch().set_version(3);
        let region_epoch = reg.region.get_region_epoch().clone();
        let peers = vec![new_peer(2, 3), new_peer(4, 5), new_learner_peer(6, 7)];
        reg.region.set_peers(peers.clone().into());
        let (tx, _rx) = mpsc::channel();
        let sender = Notifier::Sender(tx);
        let mut host = CoprocessorHost::default();
        let mut obs = ApplyObserver::default();
        let (sink, cmdbatch_rx) = mpsc::channel();
        obs.cmd_sink = Some(Arc::new(Mutex::new(sink)));
        host.registry
            .register_cmd_observer(1, Box::new(obs.clone()));
        let (region_scheduler, _) = dummy_scheduler();
        let cfg = Arc::new(Config::default());
        let (router, mut system) = create_apply_batch_system(&cfg);
        let builder = super::Builder {
            tag: "test-store".to_owned(),
            cfg,
            sender,
            importer,
            region_scheduler,
            coprocessor_host: Arc::new(host),
            engines: engines.clone(),
            router: router.clone(),
        };
        system.spawn("test-split".to_owned(), builder);

        router.schedule_task(1, Msg::Registration(reg.clone()));
        let enabled = Arc::new(AtomicBool::new(true));
        router.schedule_task(
            1,
            Msg::Change(ChangeCmd::RegisterObserver {
                region_id: 1,
                region_epoch: region_epoch.clone(),
                enabled: enabled.clone(),
                cb: Callback::Read(Box::new(|resp: ReadResponse| {
                    assert!(!resp.response.get_header().has_error(), "{:?}", resp);
                    assert!(resp.snapshot.is_some());
                })),
            }),
        );

        let mut index_id = 1;
        let (capture_tx, capture_rx) = mpsc::channel();
        let epoch = Rc::new(RefCell::new(reg.region.get_region_epoch().to_owned()));
        let epoch_ = epoch.clone();
        let mut exec_split = |router: &ApplyRouter, reqs| {
            let epoch = epoch_.borrow();
            let split = EntryBuilder::new(index_id, 1)
                .split(reqs)
                .epoch(epoch.get_conf_ver(), epoch.get_version())
                .capture_resp(router, 3, 1, capture_tx.clone())
                .build();
            router.schedule_task(1, Msg::apply(Apply::new(1, 1, vec![split])));
            index_id += 1;
            capture_rx.recv_timeout(Duration::from_secs(3)).unwrap()
        };

        let mut splits = BatchSplitRequest::default();
        splits.set_right_derive(true);
        splits.mut_requests().push(new_split_req(b"k1", 8, vec![]));
        let resp = exec_split(&router, splits.clone());
        // 3 followers are required.
        assert!(error_msg(&resp).contains("id count"), "{:?}", resp);
        cmdbatch_rx.recv_timeout(Duration::from_secs(3)).unwrap();

        splits.mut_requests().clear();
        let resp = exec_split(&router, splits.clone());
        // Empty requests should be rejected.
        assert!(error_msg(&resp).contains("missing"), "{:?}", resp);

        splits
            .mut_requests()
            .push(new_split_req(b"k6", 8, vec![9, 10, 11]));
        let resp = exec_split(&router, splits.clone());
        // Out of range keys should be rejected.
        assert!(
            resp.get_header().get_error().has_key_not_in_region(),
            "{:?}",
            resp
        );

        splits
            .mut_requests()
            .push(new_split_req(b"", 8, vec![9, 10, 11]));
        let resp = exec_split(&router, splits.clone());
        // Empty key should be rejected.
        assert!(error_msg(&resp).contains("missing"), "{:?}", resp);

        splits.mut_requests().clear();
        splits
            .mut_requests()
            .push(new_split_req(b"k2", 8, vec![9, 10, 11]));
        splits
            .mut_requests()
            .push(new_split_req(b"k1", 8, vec![9, 10, 11]));
        let resp = exec_split(&router, splits.clone());
        // keys should be in ascend order.
        assert!(error_msg(&resp).contains("invalid"), "{:?}", resp);

        splits.mut_requests().clear();
        splits
            .mut_requests()
            .push(new_split_req(b"k1", 8, vec![9, 10, 11]));
        splits
            .mut_requests()
            .push(new_split_req(b"k2", 8, vec![9, 10]));
        let resp = exec_split(&router, splits.clone());
        // All requests should be checked.
        assert!(error_msg(&resp).contains("id count"), "{:?}", resp);
        let checker = SplitResultChecker {
            db: &engines.kv,
            origin_peers: &peers,
            epoch: epoch.clone(),
        };

        splits.mut_requests().clear();
        splits
            .mut_requests()
            .push(new_split_req(b"k1", 8, vec![9, 10, 11]));
        let resp = exec_split(&router, splits.clone());
        // Split should succeed.
        assert!(!resp.get_header().has_error(), "{:?}", resp);
        let mut new_version = epoch.borrow().get_version() + 1;
        epoch.borrow_mut().set_version(new_version);
        checker.check(b"", b"k1", 8, &[9, 10, 11], true);
        checker.check(b"k1", b"k5", 1, &[3, 5, 7], false);

        splits.mut_requests().clear();
        splits
            .mut_requests()
            .push(new_split_req(b"k4", 12, vec![13, 14, 15]));
        splits.set_right_derive(false);
        let resp = exec_split(&router, splits.clone());
        // Right derive should be respected.
        assert!(!resp.get_header().has_error(), "{:?}", resp);
        new_version = epoch.borrow().get_version() + 1;
        epoch.borrow_mut().set_version(new_version);
        checker.check(b"k4", b"k5", 12, &[13, 14, 15], true);
        checker.check(b"k1", b"k4", 1, &[3, 5, 7], false);

        splits.mut_requests().clear();
        splits
            .mut_requests()
            .push(new_split_req(b"k2", 16, vec![17, 18, 19]));
        splits
            .mut_requests()
            .push(new_split_req(b"k3", 20, vec![21, 22, 23]));
        splits.set_right_derive(true);
        let resp = exec_split(&router, splits.clone());
        // Right derive should be respected.
        assert!(!resp.get_header().has_error(), "{:?}", resp);
        new_version = epoch.borrow().get_version() + 2;
        epoch.borrow_mut().set_version(new_version);
        checker.check(b"k1", b"k2", 16, &[17, 18, 19], true);
        checker.check(b"k2", b"k3", 20, &[21, 22, 23], true);
        checker.check(b"k3", b"k4", 1, &[3, 5, 7], false);

        splits.mut_requests().clear();
        splits
            .mut_requests()
            .push(new_split_req(b"k31", 24, vec![25, 26, 27]));
        splits
            .mut_requests()
            .push(new_split_req(b"k32", 28, vec![29, 30, 31]));
        splits.set_right_derive(false);
        let resp = exec_split(&router, splits.clone());
        // Right derive should be respected.
        assert!(!resp.get_header().has_error(), "{:?}", resp);
        new_version = epoch.borrow().get_version() + 2;
        epoch.borrow_mut().set_version(new_version);
        checker.check(b"k3", b"k31", 1, &[3, 5, 7], false);
        checker.check(b"k31", b"k32", 24, &[25, 26, 27], true);
        checker.check(b"k32", b"k4", 28, &[29, 30, 31], true);

        let (tx, rx) = mpsc::channel();
        enabled.store(false, Ordering::SeqCst);
        router.schedule_task(
            1,
            Msg::Change(ChangeCmd::RegisterObserver {
                region_id: 1,
                region_epoch: region_epoch.clone(),
                enabled: Arc::new(AtomicBool::new(true)),
                cb: Callback::Read(Box::new(move |resp: ReadResponse| {
                    assert!(
                        resp.response.get_header().get_error().has_epoch_not_match(),
                        "{:?}",
                        resp
                    );
                    assert!(resp.snapshot.is_none());
                    tx.send(()).unwrap();
                })),
            }),
        );
        rx.recv_timeout(Duration::from_millis(500)).unwrap();
    }

    #[test]
    fn pending_cmd_leak() {
        let res = panic_hook::recover_safe(|| {
            let _cmd = PendingCmd::new(1, 1, Callback::None);
        });
        res.unwrap_err();
    }

    #[test]
    fn pending_cmd_leak_dtor_not_abort() {
        let res = panic_hook::recover_safe(|| {
            let _cmd = PendingCmd::new(1, 1, Callback::None);
            panic!("Don't abort");
            // It would abort and fail if there was a double-panic in PendingCmd dtor.
        });
        res.unwrap_err();
    }
}<|MERGE_RESOLUTION|>--- conflicted
+++ resolved
@@ -38,13 +38,9 @@
 use crate::raftstore::store::peer::Peer;
 use crate::raftstore::store::peer_storage::{self, write_initial_apply_state, write_peer_state};
 use crate::raftstore::store::util::KeysInfoFormatter;
-<<<<<<< HEAD
 use crate::raftstore::store::util::{check_region_epoch, compare_region_epoch};
 use crate::raftstore::store::RegionSnapshot;
-use crate::raftstore::store::{cmd_resp, keys, util, Config};
-=======
 use crate::raftstore::store::{cmd_resp, util, Config};
->>>>>>> df674dd0
 use crate::raftstore::{Error, Result};
 use tikv_util::escape;
 use tikv_util::mpsc::{loose_bounded, LooseBoundedSender, Receiver};
@@ -236,11 +232,7 @@
 
 struct ApplyCallback {
     region: Region,
-<<<<<<< HEAD
-    cbs: Vec<(Option<Callback>, u64, RaftCmdResponse)>,
-=======
-    cbs: Vec<(Option<Callback<RocksEngine>>, RaftCmdResponse)>,
->>>>>>> df674dd0
+    cbs: Vec<(Option<Callback<RocksEngine>>, u64, RaftCmdResponse)>,
 }
 
 impl ApplyCallback {
@@ -258,13 +250,8 @@
         }
     }
 
-<<<<<<< HEAD
-    fn push(&mut self, cb: Option<Callback>, index: u64, resp: RaftCmdResponse) {
-        self.cbs.push((cb, index, resp));
-=======
-    fn push(&mut self, cb: Option<Callback<RocksEngine>>, resp: RaftCmdResponse) {
+    fn push(&mut self, cb: Option<Callback<RocksEngine>>, index: u64, resp: RaftCmdResponse) {
         self.cbs.push((cb, resp));
->>>>>>> df674dd0
     }
 }
 
@@ -2326,12 +2313,12 @@
         region_id: u64,
         region_epoch: RegionEpoch,
         enabled: Arc<AtomicBool>,
-        cb: Callback,
+        cb: Callback<RocksEngine>,
     },
     Snapshot {
         region_id: u64,
         region_epoch: RegionEpoch,
-        cb: Callback,
+        cb: Callback<RocksEngine>,
     },
 }
 

// Copyright 2016 TiKV Project Authors. Licensed under Apache-2.0.

//! Interact with persistent storage.
//!
//! The [`Storage`](storage::Storage) structure provides KV APIs on a given [`Engine`](storage::kv::Engine).
//!
//! There are multiple [`Engine`](storage::kv::Engine) implementations, [`RaftKv`](server::raftkv::RaftKv)
//! is used by the [`Server`](server::Server). The [`BTreeEngine`](storage::kv::BTreeEngine) and [`RocksEngine`](storage::RocksEngine) are used for testing only.

pub mod config;
pub mod kv;
pub mod lock_manager;
mod metrics;
pub mod mvcc;
pub mod readpool_impl;
pub mod txn;
pub mod types;

use std::fmt::{self, Debug, Display, Formatter};
use std::io::Error as IoError;
use std::sync::{atomic, Arc};
use std::{cmp, error, u64};

use engine::rocks::DB;
use engine::{IterOption, DATA_KEY_PREFIX_LEN};
use futures::{future, Future};
use kvproto::errorpb;
use kvproto::kvrpcpb::{CommandPri, Context, KeyRange, LockInfo};

use crate::server::ServerRaftStoreRouter;
use tikv_util::collections::HashMap;

use self::metrics::*;
use self::mvcc::Lock;
use crate::gc_worker::GCWorker;

pub use self::config::{BlockCacheConfig, Config, DEFAULT_DATA_DIR, DEFAULT_ROCKSDB_SUB_DIR};
pub use self::kv::{
    destroy_tls_engine, set_tls_engine, with_tls_engine, CFStatistics, Cursor, CursorBuilder,
    Engine, Error as EngineError, FlowStatistics, FlowStatsReporter, Iterator, Modify,
    RegionInfoProvider, RocksEngine, ScanMode, Snapshot, Statistics, StatisticsSummary,
    TestEngineBuilder,
};
pub use self::lock_manager::{DummyLockMgr, LockMgr};
pub use self::mvcc::Scanner as StoreScanner;
pub use self::readpool_impl::*;
use self::txn::scheduler::Scheduler as TxnScheduler;
pub use self::txn::{FixtureStore, FixtureStoreScanner};
pub use self::txn::{Msg, Scanner, Scheduler, SnapshotStore, Store};
pub use self::types::{Key, KvPair, MvccInfo, Value};
<<<<<<< HEAD
use crate::gc_worker::{AutoGCConfig, GCSafePointProvider};
=======

>>>>>>> 6c420ba3
pub type Callback<T> = Box<dyn FnOnce(Result<T>) + Send>;

// Short value max len must <= 255.
pub const SHORT_VALUE_MAX_LEN: usize = 64;
pub const SHORT_VALUE_PREFIX: u8 = b'v';
pub const FOR_UPDATE_TS_PREFIX: u8 = b'f';
pub const TXN_SIZE_PREFIX: u8 = b't';

use engine::{CfName, ALL_CFS, CF_DEFAULT, CF_LOCK, CF_WRITE, DATA_CFS};
use tikv_util::future_pool::FuturePool;

pub fn is_short_value(value: &[u8]) -> bool {
    value.len() <= SHORT_VALUE_MAX_LEN
}

/// A row mutation.
#[derive(Debug, Clone)]
pub enum Mutation {
    /// Put `Value` into `Key`, overwriting any existing value.
    Put((Key, Value)),
    /// Delete `Key`.
    Delete(Key),
    /// Set a lock on `Key`.
    Lock(Key),
    /// Put `Value` into `Key` if `Key` does not yet exist.
    ///
    /// Returns [`KeyError::AlreadyExists`](kvproto::kvrpcpb::KeyError::AlreadyExists) if the key already exists.
    Insert((Key, Value)),
}

impl Mutation {
    pub fn key(&self) -> &Key {
        match self {
            Mutation::Put((ref key, _)) => key,
            Mutation::Delete(ref key) => key,
            Mutation::Lock(ref key) => key,
            Mutation::Insert((ref key, _)) => key,
        }
    }

    pub fn into_key_value(self) -> (Key, Option<Value>) {
        match self {
            Mutation::Put((key, value)) => (key, Some(value)),
            Mutation::Delete(key) => (key, None),
            Mutation::Lock(key) => (key, None),
            Mutation::Insert((key, value)) => (key, Some(value)),
        }
    }

    pub fn is_insert(&self) -> bool {
        match self {
            Mutation::Insert(_) => true,
            _ => false,
        }
    }
}

pub enum StorageCb {
    Boolean(Callback<()>),
    Booleans(Callback<Vec<Result<()>>>),
    MvccInfoByKey(Callback<MvccInfo>),
    MvccInfoByStartTs(Callback<Option<(Key, MvccInfo)>>),
    Locks(Callback<Vec<LockInfo>>),
}

/// Store Transaction scheduler commands.
///
/// Learn more about our transaction system at
/// [Deep Dive TiKV: Distributed Transactions](https://tikv.org/deep-dive/distributed-transaction/)
///
/// These are typically scheduled and used through the [`Storage`](Storage) with functions like
/// [`Storage::async_prewrite`](Storage::async_prewrite) trait and are executed asyncronously.
// Logic related to these can be found in the `src/storage/txn/procecss.rs::process_write_impl` function.
pub enum Command {
    /// The prewrite phase of a transaction. The first phase of 2PC.
    ///
    /// This prepares the system to commit the transaction. Later a [`Commit`](Command::Commit)
    /// or a [`Rollback`](Command::Rollback) should follow.
    ///
    /// If `options.for_update_ts` is `0`, the transaction is optimistic. Else it is pessimistic.
    Prewrite {
        ctx: Context,
        /// The set of mutations to apply.
        mutations: Vec<Mutation>,
        /// The primary lock. Secondary locks (from `mutations`) will refer to the primary lock.
        primary: Vec<u8>,
        /// The transaction timestamp.
        start_ts: u64,
        options: Options,
    },
    /// Acquire a Pessimistic lock on the keys.
    ///
    /// This can be rolled back with a [`PessimisticRollback`](Command::PessimisticRollback) command.
    AcquirePessimisticLock {
        ctx: Context,
        /// The set of keys to lock.
        keys: Vec<(Key, bool)>,
        /// The primary lock. Secondary locks (from `keys`) will refer to the primary lock.
        primary: Vec<u8>,
        /// The transaction timestamp.
        start_ts: u64,
        options: Options,
    },
    /// Commit the transaction that started at `lock_ts`.
    ///
    /// This should be following a [`Prewrite`](Command::Prewrite).
    Commit {
        ctx: Context,
        /// The keys affected.
        keys: Vec<Key>,
        /// The lock timestamp.
        lock_ts: u64,
        /// The commit timestamp.
        commit_ts: u64,
    },
    /// Rollback mutations on a single key.
    ///
    /// This should be following a [`Prewrite`](Command::Prewrite) on the given key.
    Cleanup {
        ctx: Context,
        key: Key,
        /// The transaction timestamp.
        start_ts: u64,
    },
    /// Rollback from the transaction that was started at `start_ts`.
    ///
    /// This should be following a [`Prewrite`](Command::Prewrite) on the given key.
    Rollback {
        ctx: Context,
        keys: Vec<Key>,
        /// The transaction timestamp.
        start_ts: u64,
    },
    /// Rollback pessimistic locks identified by `start_ts` and `for_update_ts`.
    ///
    /// This can roll back an [`AcquirePessimisticLock`](Command::AcquirePessimisticLock) command.
    PessimisticRollback {
        ctx: Context,
        /// The keys to be rolled back.
        keys: Vec<Key>,
        /// The transaction timestamp.
        start_ts: u64,
        for_update_ts: u64,
    },
    /// Scan locks from `start_key`, and find all locks whose timestamp is before `max_ts`.
    ScanLock {
        ctx: Context,
        /// The maximum transaction timestamp to scan.
        max_ts: u64,
        /// The key to start from. (`None` means start from the very beginning.)
        start_key: Option<Key>,
        /// The result limit.
        limit: usize,
    },
    /// Resolve locks according to `txn_status`.
    ///
    /// During the GC operation, this should be called to clean up stale locks whose timestamp is
    /// before safe point.
    ResolveLock {
        ctx: Context,
        /// Maps lock_ts to commit_ts. If a transaction was rolled back, it is mapped to 0.
        ///
        /// For example, let `txn_status` be `{ 100: 101, 102: 0 }`, then it means that the transaction
        /// whose start_ts is 100 was committed with commit_ts `101`, and the transaction whose
        /// start_ts is 102 was rolled back. If there are these keys in the db:
        ///
        /// * "k1", lock_ts = 100
        /// * "k2", lock_ts = 102
        /// * "k3", lock_ts = 104
        /// * "k4", no lock
        ///
        /// Here `"k1"`, `"k2"` and `"k3"` each has a not-yet-committed version, because they have
        /// locks. After calling resolve_lock, `"k1"` will be committed with commit_ts = 101 and `"k2"`
        /// will be rolled back.  `"k3"` will not be affected, because its lock_ts is not contained in
        /// `txn_status`. `"k4"` will not be affected either, because it doesn't have a non-committed
        /// version.
        txn_status: HashMap<u64, u64>,
        scan_key: Option<Key>,
        key_locks: Vec<(Key, Lock)>,
    },
    /// Resolve locks on `resolve_keys` according to `start_ts` and `commit_ts`.
    ResolveLockLite {
        ctx: Context,
        /// The transaction timestamp.
        start_ts: u64,
        /// The transaction commit timestamp.
        commit_ts: u64,
        /// The keys to resolve.
        resolve_keys: Vec<Key>,
    },
    /// Delete all keys in the range [`start_key`, `end_key`).
    ///
    /// **This is an unsafe action.**
    ///
    /// All keys in the range will be deleted permanently regardless of their timestamps.
    /// This means that deleted keys will not be retrievable by specifying an older timestamp.
    DeleteRange {
        ctx: Context,
        /// The inclusive start key.
        start_key: Key,
        /// The exclusive end key.
        end_key: Key,
    },
    /// **Testing functionality:** Latch the given keys for given duration.
    ///
    /// This means other write operations that involve these keys will be blocked.
    Pause {
        ctx: Context,
        /// The keys to hold latches on.
        keys: Vec<Key>,
        /// The amount of time in milliseconds to latch for.
        duration: u64,
    },
    /// Retrieve MVCC information for the given key.
    MvccByKey { ctx: Context, key: Key },
    /// Retrieve MVCC info for the first committed key which `start_ts == ts`.
    MvccByStartTs { ctx: Context, start_ts: u64 },
}

impl Display for Command {
    fn fmt(&self, f: &mut Formatter<'_>) -> fmt::Result {
        match *self {
            Command::Prewrite {
                ref ctx,
                ref mutations,
                start_ts,
                ..
            } => write!(
                f,
                "kv::command::prewrite mutations({}) @ {} | {:?}",
                mutations.len(),
                start_ts,
                ctx
            ),
            Command::AcquirePessimisticLock {
                ref ctx,
                ref keys,
                start_ts,
                ref options,
                ..
            } => write!(
                f,
                "kv::command::acquirepessimisticlock keys({}) @ {} {} | {:?}",
                keys.len(),
                start_ts,
                options.for_update_ts,
                ctx
            ),
            Command::Commit {
                ref ctx,
                ref keys,
                lock_ts,
                commit_ts,
                ..
            } => write!(
                f,
                "kv::command::commit {} {} -> {} | {:?}",
                keys.len(),
                lock_ts,
                commit_ts,
                ctx
            ),
            Command::Cleanup {
                ref ctx,
                ref key,
                start_ts,
                ..
            } => write!(f, "kv::command::cleanup {} @ {} | {:?}", key, start_ts, ctx),
            Command::Rollback {
                ref ctx,
                ref keys,
                start_ts,
                ..
            } => write!(
                f,
                "kv::command::rollback keys({}) @ {} | {:?}",
                keys.len(),
                start_ts,
                ctx
            ),
            Command::PessimisticRollback {
                ref ctx,
                ref keys,
                start_ts,
                for_update_ts,
            } => write!(
                f,
                "kv::command::pessimistic_rollback keys({}) @ {} {} | {:?}",
                keys.len(),
                start_ts,
                for_update_ts,
                ctx
            ),
            Command::ScanLock {
                ref ctx,
                max_ts,
                ref start_key,
                limit,
                ..
            } => write!(
                f,
                "kv::scan_lock {:?} {} @ {} | {:?}",
                start_key, limit, max_ts, ctx
            ),
            Command::ResolveLock { .. } => write!(f, "kv::resolve_lock"),
            Command::ResolveLockLite { .. } => write!(f, "kv::resolve_lock_lite"),
            Command::DeleteRange {
                ref ctx,
                ref start_key,
                ref end_key,
            } => write!(
                f,
                "kv::command::delete range [{:?}, {:?}) | {:?}",
                start_key, end_key, ctx
            ),
            Command::Pause {
                ref ctx,
                ref keys,
                duration,
            } => write!(
                f,
                "kv::command::pause keys:({}) {} ms | {:?}",
                keys.len(),
                duration,
                ctx
            ),
            Command::MvccByKey { ref ctx, ref key } => {
                write!(f, "kv::command::mvccbykey {:?} | {:?}", key, ctx)
            }
            Command::MvccByStartTs {
                ref ctx,
                ref start_ts,
            } => write!(f, "kv::command::mvccbystartts {:?} | {:?}", start_ts, ctx),
        }
    }
}

impl Debug for Command {
    fn fmt(&self, f: &mut Formatter<'_>) -> fmt::Result {
        write!(f, "{}", self)
    }
}

pub const CMD_TAG_GC: &str = "gc";
pub const CMD_TAG_UNSAFE_DESTROY_RANGE: &str = "unsafe_destroy_range";

pub fn get_priority_tag(priority: CommandPri) -> CommandPriority {
    match priority {
        CommandPri::Low => CommandPriority::low,
        CommandPri::Normal => CommandPriority::normal,
        CommandPri::High => CommandPriority::high,
    }
}

impl Command {
    pub fn readonly(&self) -> bool {
        match *self {
            Command::ScanLock { .. } |
            // DeleteRange only called by DDL bg thread after table is dropped and
            // must guarantee that there is no other read or write on these keys, so
            // we can treat DeleteRange as readonly Command.
            Command::DeleteRange { .. } |
            Command::MvccByKey { .. } |
            Command::MvccByStartTs { .. } => true,
            Command::ResolveLock { ref key_locks, .. } => key_locks.is_empty(),
            _ => false,
        }
    }

    pub fn priority(&self) -> CommandPri {
        self.get_context().get_priority()
    }

    pub fn is_sys_cmd(&self) -> bool {
        match *self {
            Command::ScanLock { .. }
            | Command::ResolveLock { .. }
            | Command::ResolveLockLite { .. } => true,
            _ => false,
        }
    }

    pub fn priority_tag(&self) -> CommandPriority {
        get_priority_tag(self.get_context().get_priority())
    }

    pub fn need_flow_control(&self) -> bool {
        !self.readonly() && self.priority() != CommandPri::High
    }

    pub fn tag(&self) -> CommandKind {
        match *self {
            Command::Prewrite { .. } => CommandKind::prewrite,
            Command::AcquirePessimisticLock { .. } => CommandKind::acquire_pessimistic_lock,
            Command::Commit { .. } => CommandKind::commit,
            Command::Cleanup { .. } => CommandKind::cleanup,
            Command::Rollback { .. } => CommandKind::rollback,
            Command::PessimisticRollback { .. } => CommandKind::pessimistic_rollback,
            Command::ScanLock { .. } => CommandKind::scan_lock,
            Command::ResolveLock { .. } => CommandKind::resolve_lock,
            Command::ResolveLockLite { .. } => CommandKind::resolve_lock_lite,
            Command::DeleteRange { .. } => CommandKind::delete_range,
            Command::Pause { .. } => CommandKind::pause,
            Command::MvccByKey { .. } => CommandKind::key_mvcc,
            Command::MvccByStartTs { .. } => CommandKind::start_ts_mvcc,
        }
    }

    pub fn ts(&self) -> u64 {
        match *self {
            Command::Prewrite { start_ts, .. }
            | Command::AcquirePessimisticLock { start_ts, .. }
            | Command::Cleanup { start_ts, .. }
            | Command::Rollback { start_ts, .. }
            | Command::PessimisticRollback { start_ts, .. }
            | Command::MvccByStartTs { start_ts, .. } => start_ts,
            Command::Commit { lock_ts, .. } => lock_ts,
            Command::ScanLock { max_ts, .. } => max_ts,
            Command::ResolveLockLite { start_ts, .. } => start_ts,
            Command::ResolveLock { .. }
            | Command::DeleteRange { .. }
            | Command::Pause { .. }
            | Command::MvccByKey { .. } => 0,
        }
    }

    pub fn get_context(&self) -> &Context {
        match *self {
            Command::Prewrite { ref ctx, .. }
            | Command::AcquirePessimisticLock { ref ctx, .. }
            | Command::Commit { ref ctx, .. }
            | Command::Cleanup { ref ctx, .. }
            | Command::Rollback { ref ctx, .. }
            | Command::PessimisticRollback { ref ctx, .. }
            | Command::ScanLock { ref ctx, .. }
            | Command::ResolveLock { ref ctx, .. }
            | Command::ResolveLockLite { ref ctx, .. }
            | Command::DeleteRange { ref ctx, .. }
            | Command::Pause { ref ctx, .. }
            | Command::MvccByKey { ref ctx, .. }
            | Command::MvccByStartTs { ref ctx, .. } => ctx,
        }
    }

    pub fn mut_context(&mut self) -> &mut Context {
        match *self {
            Command::Prewrite { ref mut ctx, .. }
            | Command::AcquirePessimisticLock { ref mut ctx, .. }
            | Command::Commit { ref mut ctx, .. }
            | Command::Cleanup { ref mut ctx, .. }
            | Command::Rollback { ref mut ctx, .. }
            | Command::PessimisticRollback { ref mut ctx, .. }
            | Command::ScanLock { ref mut ctx, .. }
            | Command::ResolveLock { ref mut ctx, .. }
            | Command::ResolveLockLite { ref mut ctx, .. }
            | Command::DeleteRange { ref mut ctx, .. }
            | Command::Pause { ref mut ctx, .. }
            | Command::MvccByKey { ref mut ctx, .. }
            | Command::MvccByStartTs { ref mut ctx, .. } => ctx,
        }
    }

    pub fn write_bytes(&self) -> usize {
        let mut bytes = 0;
        match *self {
            Command::Prewrite { ref mutations, .. } => {
                for m in mutations {
                    match *m {
                        Mutation::Put((ref key, ref value))
                        | Mutation::Insert((ref key, ref value)) => {
                            bytes += key.as_encoded().len();
                            bytes += value.len();
                        }
                        Mutation::Delete(ref key) | Mutation::Lock(ref key) => {
                            bytes += key.as_encoded().len();
                        }
                    }
                }
            }
            Command::AcquirePessimisticLock { ref keys, .. } => {
                for (key, _) in keys {
                    bytes += key.as_encoded().len();
                }
            }
            Command::Commit { ref keys, .. }
            | Command::Rollback { ref keys, .. }
            | Command::PessimisticRollback { ref keys, .. }
            | Command::Pause { ref keys, .. } => {
                for key in keys {
                    bytes += key.as_encoded().len();
                }
            }
            Command::ResolveLock { ref key_locks, .. } => {
                for lock in key_locks {
                    bytes += lock.0.as_encoded().len();
                }
            }
            Command::ResolveLockLite {
                ref resolve_keys, ..
            } => {
                for k in resolve_keys {
                    bytes += k.as_encoded().len();
                }
            }
            Command::Cleanup { ref key, .. } => {
                bytes += key.as_encoded().len();
            }
            _ => {}
        }
        bytes
    }
}

#[derive(Clone, Default)]
pub struct Options {
    pub lock_ttl: u64,
    pub skip_constraint_check: bool,
    pub key_only: bool,
    pub reverse_scan: bool,
    pub is_first_lock: bool,
    pub for_update_ts: u64,
    pub is_pessimistic_lock: Vec<bool>,
    // How many keys this transaction involved.
    pub txn_size: u64,
}

impl Options {
    pub fn new(lock_ttl: u64, skip_constraint_check: bool, key_only: bool) -> Options {
        Options {
            lock_ttl,
            skip_constraint_check,
            key_only,
            reverse_scan: false,
            is_first_lock: false,
            for_update_ts: 0,
            is_pessimistic_lock: vec![],
            txn_size: 0,
        }
    }

    pub fn reverse_scan(mut self) -> Options {
        self.reverse_scan = true;
        self
    }
}

/// A builder to build a temporary `Storage<E>`.
///
/// Only used for test purpose.
#[must_use]
pub struct TestStorageBuilder<E: Engine> {
    engine: E,
    config: Config,
    local_storage: Option<Arc<DB>>,
    raft_store_router: Option<ServerRaftStoreRouter>,
}

impl TestStorageBuilder<RocksEngine> {
    /// Build `Storage<RocksEngine>`.
    pub fn new() -> Self {
        Self {
            engine: TestEngineBuilder::new().build().unwrap(),
            config: Config::default(),
            local_storage: None,
            raft_store_router: None,
        }
    }
}

impl<E: Engine> TestStorageBuilder<E> {
    pub fn from_engine(engine: E) -> Self {
        Self {
            engine,
            config: Config::default(),
            local_storage: None,
            raft_store_router: None,
        }
    }

    /// Customize the config of the `Storage`.
    ///
    /// By default, `Config::default()` will be used.
    pub fn config(mut self, config: Config) -> Self {
        self.config = config;
        self
    }

    /// Set local storage for GCWorker.
    ///
    /// By default, `None` will be used.
    pub fn local_storage(mut self, local_storage: Arc<DB>) -> Self {
        self.local_storage = Some(local_storage);
        self
    }

    /// Set raft store router for GCWorker.
    ///
    /// By default, `None` will be used.
    pub fn raft_store_router(mut self, raft_store_router: ServerRaftStoreRouter) -> Self {
        self.raft_store_router = Some(raft_store_router);
        self
    }

    /// Build a `Storage<E>`.
    pub fn build(self) -> Result<Storage<E, DummyLockMgr>> {
        let read_pool = self::readpool_impl::build_read_pool_for_test(
            &crate::config::StorageReadPoolConfig::default_for_test(),
            self.engine.clone(),
        );
        Storage::from_engine(
            self.engine,
            &self.config,
            read_pool,
            self.local_storage,
            self.raft_store_router,
            None,
        )
    }
}

/// [`Storage`] implements transactional KV APIs and raw KV APIs on a given [`Engine`]. An [`Engine`]
/// provides low level KV functionality. [`Engine`] has multiple implementations. When a TiKV server
/// is running, a [`RaftKv`] will be the underlying [`Engine`] of [`Storage`]. The other two types of
/// engines are for test purpose.
///
///[`Storage`] is reference counted and cloning [`Storage`] will just increase the reference counter.
/// Storage resources (i.e. threads, engine) will be released when all references are dropped.
///
/// Notice that read and write methods may not be performed over full data in most cases, i.e. when
/// underlying engine is [`RaftKv`], which limits data access in the range of a single region
/// according to specified `ctx` parameter. However,
/// [`async_unsafe_destroy_range`](Storage::async_unsafe_destroy_range) is the only exception. It's
/// always performed on the whole TiKV.
///
/// Operations of [`Storage`] can be divided into two types: MVCC operations and raw operations.
/// MVCC operations uses MVCC keys, which usually consist of several physical keys in different
/// CFs. In default CF and write CF, the key will be memcomparable-encoded and append the timestamp
/// to it, so that multiple versions can be saved at the same time.
/// Raw operations use raw keys, which are saved directly to the engine without memcomparable-
/// encoding and appending timestamp.
pub struct Storage<E: Engine, L: LockMgr> {
    // TODO: Too many Arcs, would be slow when clone.
    engine: E,

    sched: TxnScheduler<E, L>,

    /// The thread pool used to run most read operations.
    read_pool_low: FuturePool,
    read_pool_normal: FuturePool,
    read_pool_high: FuturePool,

    /// Used to handle requests related to GC.
    gc_worker: GCWorker<E>,

    /// How many strong references. Thread pool and workers will be stopped
    /// once there are no more references.
    // TODO: This should be implemented in thread pool and worker.
    refs: Arc<atomic::AtomicUsize>,

    // Fields below are storage configurations.
    max_key_size: usize,

    pessimistic_txn_enabled: bool,
}

impl<E: Engine, L: LockMgr> Clone for Storage<E, L> {
    #[inline]
    fn clone(&self) -> Self {
        let refs = self.refs.fetch_add(1, atomic::Ordering::SeqCst);

        trace!(
            "Storage referenced"; "original_ref" => refs
        );

        Self {
            engine: self.engine.clone(),
            sched: self.sched.clone(),
            read_pool_low: self.read_pool_low.clone(),
            read_pool_normal: self.read_pool_normal.clone(),
            read_pool_high: self.read_pool_high.clone(),
            gc_worker: self.gc_worker.clone(),
            refs: self.refs.clone(),
            max_key_size: self.max_key_size,
            pessimistic_txn_enabled: self.pessimistic_txn_enabled,
        }
    }
}

impl<E: Engine, L: LockMgr> Drop for Storage<E, L> {
    #[inline]
    fn drop(&mut self) {
        let refs = self.refs.fetch_sub(1, atomic::Ordering::SeqCst);

        trace!(
            "Storage de-referenced"; "original_ref" => refs
        );

        if refs != 1 {
            return;
        }

        let r = self.gc_worker.stop();
        if let Err(e) = r {
            error!("Failed to stop gc_worker:"; "err" => ?e);
        }

        info!("Storage stopped.");
    }
}

impl<E: Engine, L: LockMgr> Storage<E, L> {
    /// Create a `Storage` from given engine.
    pub fn from_engine(
        engine: E,
        config: &Config,
        mut read_pool: Vec<FuturePool>,
        local_storage: Option<Arc<DB>>,
        raft_store_router: Option<ServerRaftStoreRouter>,
        lock_mgr: Option<L>,
    ) -> Result<Self> {
        let pessimistic_txn_enabled = lock_mgr.is_some();
        let sched = TxnScheduler::new(
            engine.clone(),
            lock_mgr,
            config.scheduler_concurrency,
            config.scheduler_worker_pool_size,
            config.scheduler_pending_write_threshold.0 as usize,
        );
        let mut gc_worker = GCWorker::new(
            engine.clone(),
            local_storage,
            raft_store_router,
            config.gc_ratio_threshold,
        );

        gc_worker.start()?;

        let read_pool_high = read_pool.remove(2);
        let read_pool_normal = read_pool.remove(1);
        let read_pool_low = read_pool.remove(0);

        info!("Storage started.");

        Ok(Storage {
            engine,
            sched,
            read_pool_low,
            read_pool_normal,
            read_pool_high,
            gc_worker,
            refs: Arc::new(atomic::AtomicUsize::new(1)),
            max_key_size: config.max_key_size,
            pessimistic_txn_enabled,
        })
    }

    /// Starts running GC automatically.
    pub fn start_auto_gc<S: GCSafePointProvider, R: RegionInfoProvider>(
        &self,
        cfg: AutoGCConfig<S, R>,
    ) -> Result<()> {
        self.gc_worker.start_auto_gc(cfg)
    }

    /// Get the underlying `Engine` of the `Storage`.
    pub fn get_engine(&self) -> E {
        self.engine.clone()
    }

    /// Schedule a command to the transaction scheduler. `cb` will be invoked after finishing
    /// running the command.
    #[inline]
    fn schedule(&self, cmd: Command, cb: StorageCb) -> Result<()> {
        fail_point!("storage_drop_message", |_| Ok(()));
        self.sched.run_cmd(cmd, cb);
        Ok(())
    }

    /// Get a snapshot of `engine`.
    fn async_snapshot(engine: &E, ctx: &Context) -> impl Future<Item = E::Snap, Error = Error> {
        let (callback, future) = tikv_util::future::paired_future_callback();
        let val = engine.async_snapshot(ctx, callback);

        future::result(val)
            .and_then(|_| future.map_err(|cancel| EngineError::Other(box_err!(cancel))))
            .and_then(|(_ctx, result)| result)
            // map storage::kv::Error -> storage::txn::Error -> storage::Error
            .map_err(txn::Error::from)
            .map_err(Error::from)
    }

    fn get_read_pool(&self, priority: CommandPriority) -> &FuturePool {
        match priority {
            CommandPriority::high => &self.read_pool_high,
            CommandPriority::normal => &self.read_pool_normal,
            CommandPriority::low => &self.read_pool_low,
        }
    }

    /// Get value of the given key from a snapshot.
    ///
    /// Only writes that are committed before `start_ts` are visible.
    pub fn async_get(
        &self,
        ctx: Context,
        key: Key,
        start_ts: u64,
    ) -> impl Future<Item = Option<Value>, Error = Error> {
        const CMD: &str = "get";
        let priority = get_priority_tag(ctx.get_priority());

        let res = self.get_read_pool(priority).spawn_handle(move || {
            tls_collect_command_count(CMD, priority);
            let command_duration = tikv_util::time::Instant::now_coarse();

            with_tls_engine(|engine| {
                Self::async_snapshot(engine, &ctx)
                    .and_then(move |snapshot: E::Snap| {
                        tls_processing_read_observe_duration(CMD, || {
                            let mut statistics = Statistics::default();
                            let snap_store = SnapshotStore::new(
                                snapshot,
                                start_ts,
                                ctx.get_isolation_level(),
                                !ctx.get_not_fill_cache(),
                            );
                            let result = snap_store
                                .get(&key, &mut statistics)
                                // map storage::txn::Error -> storage::Error
                                .map_err(Error::from)
                                .map(|r| {
                                    tls_collect_key_reads(CMD, 1);
                                    r
                                });

                            tls_collect_scan_details(CMD, &statistics);
                            tls_collect_read_flow(ctx.get_region_id(), &statistics);

                            result
                        })
                    })
                    .then(move |r| {
                        tls_collect_command_duration(CMD, command_duration.elapsed());
                        r
                    })
            })
        });

        future::result(res)
            .map_err(|_| Error::SchedTooBusy)
            .flatten()
    }

    /// Get values of a set of keys in a batch from the snapshot.
    ///
    /// Only writes that are committed before `start_ts` are visible.
    pub fn async_batch_get(
        &self,
        ctx: Context,
        keys: Vec<Key>,
        start_ts: u64,
    ) -> impl Future<Item = Vec<Result<KvPair>>, Error = Error> {
        const CMD: &str = "batch_get";
        let priority = get_priority_tag(ctx.get_priority());

        let res = self.get_read_pool(priority).spawn_handle(move || {
            tls_collect_command_count(CMD, priority);
            let command_duration = tikv_util::time::Instant::now_coarse();

            with_tls_engine(|engine| {
                Self::async_snapshot(engine, &ctx)
                    .and_then(move |snapshot: E::Snap| {
                        tls_processing_read_observe_duration(CMD, || {
                            let mut statistics = Statistics::default();
                            let snap_store = SnapshotStore::new(
                                snapshot,
                                start_ts,
                                ctx.get_isolation_level(),
                                !ctx.get_not_fill_cache(),
                            );
                            let kv_pairs: Vec<_> = snap_store
                                .batch_get(&keys, &mut statistics)
                                .into_iter()
                                .zip(keys)
                                .filter(|&(ref v, ref _k)| {
                                    !(v.is_ok() && v.as_ref().unwrap().is_none())
                                })
                                .map(|(v, k)| match v {
                                    Ok(Some(x)) => Ok((k.into_raw().unwrap(), x)),
                                    Err(e) => Err(Error::from(e)),
                                    _ => unreachable!(),
                                })
                                .collect();

                            tls_collect_key_reads(CMD, kv_pairs.len());
                            tls_collect_scan_details(CMD, &statistics);
                            tls_collect_read_flow(ctx.get_region_id(), &statistics);

                            Ok(kv_pairs)
                        })
                    })
                    .then(move |r| {
                        tls_collect_command_duration(CMD, command_duration.elapsed());
                        r
                    })
            })
        });

        future::result(res)
            .map_err(|_| Error::SchedTooBusy)
            .flatten()
    }

    /// Scan keys in [`start_key`, `end_key`) up to `limit` keys from the snapshot.
    ///
    /// If `end_key` is `None`, it means the upper bound is unbounded.
    ///
    /// Only writes committed before `start_ts` are visible.
    pub fn async_scan(
        &self,
        ctx: Context,
        start_key: Key,
        end_key: Option<Key>,
        limit: usize,
        start_ts: u64,
        options: Options,
    ) -> impl Future<Item = Vec<Result<KvPair>>, Error = Error> {
        const CMD: &str = "scan";
        let priority = get_priority_tag(ctx.get_priority());

        let res = self.get_read_pool(priority).spawn_handle(move || {
            tls_collect_command_count(CMD, priority);
            let command_duration = tikv_util::time::Instant::now_coarse();

            with_tls_engine(|engine| {
                Self::async_snapshot(engine, &ctx)
                    .and_then(move |snapshot: E::Snap| {
                        tls_processing_read_observe_duration(CMD, || {
                            let snap_store = SnapshotStore::new(
                                snapshot,
                                start_ts,
                                ctx.get_isolation_level(),
                                !ctx.get_not_fill_cache(),
                            );

                            let mut scanner;
                            if !options.reverse_scan {
                                scanner = snap_store.scanner(
                                    false,
                                    options.key_only,
                                    Some(start_key),
                                    end_key,
                                )?;
                            } else {
                                scanner = snap_store.scanner(
                                    true,
                                    options.key_only,
                                    end_key,
                                    Some(start_key),
                                )?;
                            };
                            let res = scanner.scan(limit);

                            let statistics = scanner.take_statistics();
                            tls_collect_scan_details(CMD, &statistics);
                            tls_collect_read_flow(ctx.get_region_id(), &statistics);

                            res.map_err(Error::from).map(|results| {
                                tls_collect_key_reads(CMD, results.len());
                                results
                                    .into_iter()
                                    .map(|x| x.map_err(Error::from))
                                    .collect()
                            })
                        })
                    })
                    .then(move |r| {
                        tls_collect_command_duration(CMD, command_duration.elapsed());
                        r
                    })
            })
        });

        future::result(res)
            .map_err(|_| Error::SchedTooBusy)
            .flatten()
    }

    /// **Testing functionality:** Latch the given keys for given duration.
    ///
    /// This means other write operations that involve these keys will be blocked.
    pub fn async_pause(
        &self,
        ctx: Context,
        keys: Vec<Key>,
        duration: u64,
        callback: Callback<()>,
    ) -> Result<()> {
        let cmd = Command::Pause {
            ctx,
            keys,
            duration,
        };
        self.schedule(cmd, StorageCb::Boolean(callback))?;
        KV_COMMAND_COUNTER_VEC_STATIC.pause.inc();
        Ok(())
    }

    /// The prewrite phase of a transaction. The first phase of 2PC.
    ///
    /// Schedules a [`Command::Prewrite`].
    pub fn async_prewrite(
        &self,
        ctx: Context,
        mutations: Vec<Mutation>,
        primary: Vec<u8>,
        start_ts: u64,
        options: Options,
        callback: Callback<Vec<Result<()>>>,
    ) -> Result<()> {
        for m in &mutations {
            let key_size = m.key().as_encoded().len();
            if key_size > self.max_key_size {
                callback(Err(Error::KeyTooLarge(key_size, self.max_key_size)));
                return Ok(());
            }
        }
        let cmd = Command::Prewrite {
            ctx,
            mutations,
            primary,
            start_ts,
            options,
        };
        self.schedule(cmd, StorageCb::Booleans(callback))?;
        KV_COMMAND_COUNTER_VEC_STATIC.prewrite.inc();
        Ok(())
    }

    /// Acquire a Pessimistic lock on the keys.
    /// Schedules a [`Command::AcquirePessimisticLock`].
    pub fn async_acquire_pessimistic_lock(
        &self,
        ctx: Context,
        keys: Vec<(Key, bool)>,
        primary: Vec<u8>,
        start_ts: u64,
        options: Options,
        callback: Callback<Vec<Result<()>>>,
    ) -> Result<()> {
        if !self.pessimistic_txn_enabled {
            callback(Err(Error::PessimisticTxnNotEnabled));
            return Ok(());
        }

        for k in &keys {
            let key_size = k.0.as_encoded().len();
            if key_size > self.max_key_size {
                callback(Err(Error::KeyTooLarge(key_size, self.max_key_size)));
                return Ok(());
            }
        }
        let cmd = Command::AcquirePessimisticLock {
            ctx,
            keys,
            primary,
            start_ts,
            options,
        };
        self.schedule(cmd, StorageCb::Booleans(callback))?;
        KV_COMMAND_COUNTER_VEC_STATIC.acquire_pessimistic_lock.inc();
        Ok(())
    }

    /// Commit the transaction that started at `lock_ts`.
    ///
    /// Schedules a [`Command::Commit`].
    pub fn async_commit(
        &self,
        ctx: Context,
        keys: Vec<Key>,
        lock_ts: u64,
        commit_ts: u64,
        callback: Callback<()>,
    ) -> Result<()> {
        let cmd = Command::Commit {
            ctx,
            keys,
            lock_ts,
            commit_ts,
        };
        self.schedule(cmd, StorageCb::Boolean(callback))?;
        KV_COMMAND_COUNTER_VEC_STATIC.commit.inc();
        Ok(())
    }

    /// Delete all keys in the range [`start_key`, `end_key`).
    ///
    /// All keys in the range will be deleted permanently regardless of their timestamps.
    /// This means that deleted keys will not be retrievable by specifying an older timestamp.
    /// If `notify_only` is set, the data will not be immediately deleted, but the operation will
    /// still be replicated via Raft. This is used to notify that the data will be deleted by
    /// `unsafe_destroy_range` soon.
    ///
    /// Schedules a [`Command::DeleteRange`].
    pub fn async_delete_range(
        &self,
        ctx: Context,
        start_key: Key,
        end_key: Key,
        notify_only: bool,
        callback: Callback<()>,
    ) -> Result<()> {
        let mut modifies = Vec::with_capacity(DATA_CFS.len());
        for cf in DATA_CFS {
            modifies.push(Modify::DeleteRange(
                cf,
                start_key.clone(),
                end_key.clone(),
                notify_only,
            ));
        }

        self.engine.async_write(
            &ctx,
            modifies,
            Box::new(|(_, res): (_, kv::Result<_>)| callback(res.map_err(Error::from))),
        )?;
        KV_COMMAND_COUNTER_VEC_STATIC.delete_range.inc();
        Ok(())
    }

    /// Rollback mutations on a single key.
    ///
    /// Schedules a [`Command::Cleanup`].
    pub fn async_cleanup(
        &self,
        ctx: Context,
        key: Key,
        start_ts: u64,
        callback: Callback<()>,
    ) -> Result<()> {
        let cmd = Command::Cleanup { ctx, key, start_ts };
        self.schedule(cmd, StorageCb::Boolean(callback))?;
        KV_COMMAND_COUNTER_VEC_STATIC.cleanup.inc();
        Ok(())
    }

    /// Rollback from the transaction that was started at `start_ts`.
    ///
    /// Schedules a [`Command::Rollback`].
    pub fn async_rollback(
        &self,
        ctx: Context,
        keys: Vec<Key>,
        start_ts: u64,
        callback: Callback<()>,
    ) -> Result<()> {
        let cmd = Command::Rollback {
            ctx,
            keys,
            start_ts,
        };
        self.schedule(cmd, StorageCb::Boolean(callback))?;
        KV_COMMAND_COUNTER_VEC_STATIC.rollback.inc();
        Ok(())
    }

    /// Rollback pessimistic locks identified by `start_ts` and `for_update_ts`.
    ///
    /// Schedules a [`Command::PessimisticRollback`].
    pub fn async_pessimistic_rollback(
        &self,
        ctx: Context,
        keys: Vec<Key>,
        start_ts: u64,
        for_update_ts: u64,
        callback: Callback<Vec<Result<()>>>,
    ) -> Result<()> {
        if !self.pessimistic_txn_enabled {
            callback(Err(Error::PessimisticTxnNotEnabled));
            return Ok(());
        }

        let cmd = Command::PessimisticRollback {
            ctx,
            keys,
            start_ts,
            for_update_ts,
        };
        self.schedule(cmd, StorageCb::Booleans(callback))?;
        KV_COMMAND_COUNTER_VEC_STATIC.pessimistic_rollback.inc();
        Ok(())
    }

    /// Scan locks from `start_key`, and find all locks whose timestamp is before `max_ts`.
    ///
    /// Schedules a [`Command::ScanLock`].
    pub fn async_scan_locks(
        &self,
        ctx: Context,
        max_ts: u64,
        start_key: Vec<u8>,
        limit: usize,
        callback: Callback<Vec<LockInfo>>,
    ) -> Result<()> {
        let cmd = Command::ScanLock {
            ctx,
            max_ts,
            start_key: if start_key.is_empty() {
                None
            } else {
                Some(Key::from_raw(&start_key))
            },
            limit,
        };
        self.schedule(cmd, StorageCb::Locks(callback))?;
        KV_COMMAND_COUNTER_VEC_STATIC.scan_lock.inc();
        Ok(())
    }

    /// Resolve locks according to `txn_status`.
    ///
    /// During the GC operation, this should be called to clean up stale locks whose timestamp is
    /// before the safe point.
    ///
    /// `txn_status` maps lock_ts to commit_ts. If a transaction is rolled back, it is mapped to 0.
    /// For an example, check the [`Command::ResolveLock`] docs.
    ///
    /// Schedules a [`Command::ResolveLock`].
    pub fn async_resolve_lock(
        &self,
        ctx: Context,
        txn_status: HashMap<u64, u64>,
        callback: Callback<()>,
    ) -> Result<()> {
        let cmd = Command::ResolveLock {
            ctx,
            txn_status,
            scan_key: None,
            key_locks: vec![],
        };
        self.schedule(cmd, StorageCb::Boolean(callback))?;
        KV_COMMAND_COUNTER_VEC_STATIC.resolve_lock.inc();
        Ok(())
    }

    /// Resolve locks on `resolve_keys` according to `start_ts` and `commit_ts`.
    ///
    /// During the GC operation, this should be called to clean up stale locks whose timestamp is
    /// before the safe point.
    ///
    /// Schedules a [`Command::ResolveLockLite`].
    pub fn async_resolve_lock_lite(
        &self,
        ctx: Context,
        start_ts: u64,
        commit_ts: u64,
        resolve_keys: Vec<Key>,
        callback: Callback<()>,
    ) -> Result<()> {
        let cmd = Command::ResolveLockLite {
            ctx,
            start_ts,
            commit_ts,
            resolve_keys,
        };
        self.schedule(cmd, StorageCb::Boolean(callback))?;
        KV_COMMAND_COUNTER_VEC_STATIC.resolve_lock_lite.inc();
        Ok(())
    }

    /// Do garbage collection, which means cleaning up old MVCC keys.
    ///
    /// It guarantees that all reads with timestamp > `safe_point` can be performed correctly
    /// during and after the GC operation.
    pub fn async_gc(&self, ctx: Context, safe_point: u64, callback: Callback<()>) -> Result<()> {
        self.gc_worker.async_gc(ctx, safe_point, callback)?;
        KV_COMMAND_COUNTER_VEC_STATIC.gc.inc();
        Ok(())
    }

    /// Delete all data in the range.
    ///
    /// This function is **VERY DANGEROUS**. It's not only running on one single region, but it can
    /// delete a large range that spans over many regions, bypassing the Raft layer. This is
    /// designed for TiDB to quickly free up the disk space and do GC afterward.
    /// drop/truncate table/index. By invoking this function, it's user's responsibility to make
    /// sure no more operations will be performed in this destroyed range.
    pub fn async_unsafe_destroy_range(
        &self,
        ctx: Context,
        start_key: Key,
        end_key: Key,
        callback: Callback<()>,
    ) -> Result<()> {
        self.gc_worker
            .async_unsafe_destroy_range(ctx, start_key, end_key, callback)?;
        KV_COMMAND_COUNTER_VEC_STATIC.unsafe_destroy_range.inc();
        Ok(())
    }

    /// Get the value of a raw key.
    pub fn async_raw_get(
        &self,
        ctx: Context,
        cf: String,
        key: Vec<u8>,
    ) -> impl Future<Item = Option<Vec<u8>>, Error = Error> {
        const CMD: &str = "raw_get";
        let priority = get_priority_tag(ctx.get_priority());

        let res = self.get_read_pool(priority).spawn_handle(move || {
            tls_collect_command_count(CMD, priority);
            let command_duration = tikv_util::time::Instant::now_coarse();

            with_tls_engine(|engine| {
                Self::async_snapshot(engine, &ctx)
                    .and_then(move |snapshot: E::Snap| {
                        tls_processing_read_observe_duration(CMD, || {
                            let cf = match Self::rawkv_cf(&cf) {
                                Ok(x) => x,
                                Err(e) => return future::err(e),
                            };
                            // no scan_count for this kind of op.

                            let key_len = key.len();
                            let result = snapshot
                                .get_cf(cf, &Key::from_encoded(key))
                                // map storage::engine::Error -> storage::Error
                                .map_err(Error::from)
                                .map(|r| {
                                    if let Some(ref value) = r {
                                        let mut stats = Statistics::default();
                                        stats.data.flow_stats.read_keys = 1;
                                        stats.data.flow_stats.read_bytes = key_len + value.len();
                                        tls_collect_read_flow(ctx.get_region_id(), &stats);
                                        tls_collect_key_reads(CMD, 1);
                                    }
                                    r
                                });
                            future::result(result)
                        })
                    })
                    .then(move |r| {
                        tls_collect_command_duration(CMD, command_duration.elapsed());
                        r
                    })
            })
        });

        future::result(res)
            .map_err(|_| Error::SchedTooBusy)
            .flatten()
    }

    /// Get the values of some raw keys in a batch.
    pub fn async_raw_batch_get(
        &self,
        ctx: Context,
        cf: String,
        keys: Vec<Vec<u8>>,
    ) -> impl Future<Item = Vec<Result<KvPair>>, Error = Error> {
        const CMD: &str = "raw_batch_get";
        let priority = get_priority_tag(ctx.get_priority());

        let res = self.get_read_pool(priority).spawn_handle(move || {
            tls_collect_command_count(CMD, priority);
            let command_duration = tikv_util::time::Instant::now_coarse();

            with_tls_engine(|engine| {
                Self::async_snapshot(engine, &ctx)
                    .and_then(move |snapshot: E::Snap| {
                        tls_processing_read_observe_duration(CMD, || {
                            let keys: Vec<Key> = keys.into_iter().map(Key::from_encoded).collect();
                            let cf = match Self::rawkv_cf(&cf) {
                                Ok(x) => x,
                                Err(e) => return future::err(e),
                            };
                            // no scan_count for this kind of op.
                            let mut stats = Statistics::default();
                            let result: Vec<Result<KvPair>> = keys
                                .into_iter()
                                .map(|k| {
                                    let v = snapshot.get_cf(cf, &k);
                                    (k, v)
                                })
                                .filter(|&(_, ref v)| !(v.is_ok() && v.as_ref().unwrap().is_none()))
                                .map(|(k, v)| match v {
                                    Ok(Some(v)) => {
                                        stats.data.flow_stats.read_keys += 1;
                                        stats.data.flow_stats.read_bytes +=
                                            k.as_encoded().len() + v.len();
                                        Ok((k.into_encoded(), v))
                                    }
                                    Err(e) => Err(Error::from(e)),
                                    _ => unreachable!(),
                                })
                                .collect();

                            tls_collect_key_reads(CMD, stats.data.flow_stats.read_keys as usize);
                            tls_collect_read_flow(ctx.get_region_id(), &stats);
                            future::ok(result)
                        })
                    })
                    .then(move |r| {
                        tls_collect_command_duration(CMD, command_duration.elapsed());
                        r
                    })
            })
        });

        future::result(res)
            .map_err(|_| Error::SchedTooBusy)
            .flatten()
    }

    /// Write a raw key to the storage.
    pub fn async_raw_put(
        &self,
        ctx: Context,
        cf: String,
        key: Vec<u8>,
        value: Vec<u8>,
        callback: Callback<()>,
    ) -> Result<()> {
        if key.len() > self.max_key_size {
            callback(Err(Error::KeyTooLarge(key.len(), self.max_key_size)));
            return Ok(());
        }
        self.engine.async_write(
            &ctx,
            vec![Modify::Put(
                Self::rawkv_cf(&cf)?,
                Key::from_encoded(key),
                value,
            )],
            Box::new(|(_, res): (_, kv::Result<_>)| callback(res.map_err(Error::from))),
        )?;
        KV_COMMAND_COUNTER_VEC_STATIC.raw_put.inc();
        Ok(())
    }

    /// Write some keys to the storage in a batch.
    pub fn async_raw_batch_put(
        &self,
        ctx: Context,
        cf: String,
        pairs: Vec<KvPair>,
        callback: Callback<()>,
    ) -> Result<()> {
        let cf = Self::rawkv_cf(&cf)?;
        for &(ref key, _) in &pairs {
            if key.len() > self.max_key_size {
                callback(Err(Error::KeyTooLarge(key.len(), self.max_key_size)));
                return Ok(());
            }
        }
        let requests = pairs
            .into_iter()
            .map(|(k, v)| Modify::Put(cf, Key::from_encoded(k), v))
            .collect();
        self.engine.async_write(
            &ctx,
            requests,
            Box::new(|(_, res): (_, kv::Result<_>)| callback(res.map_err(Error::from))),
        )?;
        KV_COMMAND_COUNTER_VEC_STATIC.raw_batch_put.inc();
        Ok(())
    }

    /// Delete a raw key from the storage.
    pub fn async_raw_delete(
        &self,
        ctx: Context,
        cf: String,
        key: Vec<u8>,
        callback: Callback<()>,
    ) -> Result<()> {
        if key.len() > self.max_key_size {
            callback(Err(Error::KeyTooLarge(key.len(), self.max_key_size)));
            return Ok(());
        }
        self.engine.async_write(
            &ctx,
            vec![Modify::Delete(Self::rawkv_cf(&cf)?, Key::from_encoded(key))],
            Box::new(|(_, res): (_, kv::Result<_>)| callback(res.map_err(Error::from))),
        )?;
        KV_COMMAND_COUNTER_VEC_STATIC.raw_delete.inc();
        Ok(())
    }

    /// Delete all raw keys in [`start_key`, `end_key`).
    pub fn async_raw_delete_range(
        &self,
        ctx: Context,
        cf: String,
        start_key: Vec<u8>,
        end_key: Vec<u8>,
        callback: Callback<()>,
    ) -> Result<()> {
        if start_key.len() > self.max_key_size || end_key.len() > self.max_key_size {
            callback(Err(Error::KeyTooLarge(
                cmp::max(start_key.len(), end_key.len()),
                self.max_key_size,
            )));
            return Ok(());
        }

        let cf = Self::rawkv_cf(&cf)?;
        let start_key = Key::from_encoded(start_key);
        let end_key = Key::from_encoded(end_key);

        self.engine.async_write(
            &ctx,
            vec![Modify::DeleteRange(cf, start_key, end_key, false)],
            Box::new(|(_, res): (_, kv::Result<_>)| callback(res.map_err(Error::from))),
        )?;
        KV_COMMAND_COUNTER_VEC_STATIC.raw_delete_range.inc();
        Ok(())
    }

    /// Delete some raw keys in a batch.
    pub fn async_raw_batch_delete(
        &self,
        ctx: Context,
        cf: String,
        keys: Vec<Vec<u8>>,
        callback: Callback<()>,
    ) -> Result<()> {
        let cf = Self::rawkv_cf(&cf)?;
        for key in &keys {
            if key.len() > self.max_key_size {
                callback(Err(Error::KeyTooLarge(key.len(), self.max_key_size)));
                return Ok(());
            }
        }
        let requests = keys
            .into_iter()
            .map(|k| Modify::Delete(cf, Key::from_encoded(k)))
            .collect();
        self.engine.async_write(
            &ctx,
            requests,
            Box::new(|(_, res): (_, kv::Result<_>)| callback(res.map_err(Error::from))),
        )?;
        KV_COMMAND_COUNTER_VEC_STATIC.raw_batch_delete.inc();
        Ok(())
    }

    /// Scan raw keys in [`start_key`, `end_key`), returns at most `limit` keys. If `end_key` is
    /// `None`, it means unbounded.
    ///
    /// If `key_only` is true, the value corresponding to the key will not be read. Only scanned
    /// keys will be returned.
    fn raw_scan(
        snapshot: &E::Snap,
        cf: &str,
        start_key: &Key,
        end_key: Option<Key>,
        limit: usize,
        statistics: &mut Statistics,
        key_only: bool,
    ) -> Result<Vec<Result<KvPair>>> {
        let mut option = IterOption::default();
        if let Some(end) = end_key {
            option.set_upper_bound(end.as_encoded(), DATA_KEY_PREFIX_LEN);
        }
        let mut cursor = snapshot.iter_cf(Self::rawkv_cf(cf)?, option, ScanMode::Forward)?;
        let statistics = statistics.mut_cf_statistics(cf);
        if !cursor.seek(start_key, statistics)? {
            return Ok(vec![]);
        }
        let mut pairs = vec![];
        while cursor.valid()? && pairs.len() < limit {
            pairs.push(Ok((
                cursor.key(statistics).to_owned(),
                if key_only {
                    vec![]
                } else {
                    cursor.value(statistics).to_owned()
                },
            )));
            cursor.next(statistics);
        }
        Ok(pairs)
    }

    /// Scan raw keys in [`end_key`, `start_key`) in reverse order, returns at most `limit` keys. If
    /// `start_key` is `None`, it means it's unbounded.
    ///
    /// If `key_only` is true, the value
    /// corresponding to the key will not be read out. Only scanned keys will be returned.
    fn reverse_raw_scan(
        snapshot: &E::Snap,
        cf: &str,
        start_key: &Key,
        end_key: Option<Key>,
        limit: usize,
        statistics: &mut Statistics,
        key_only: bool,
    ) -> Result<Vec<Result<KvPair>>> {
        let mut option = IterOption::default();
        if let Some(end) = end_key {
            option.set_lower_bound(end.as_encoded(), DATA_KEY_PREFIX_LEN);
        }
        let mut cursor = snapshot.iter_cf(Self::rawkv_cf(cf)?, option, ScanMode::Backward)?;
        let statistics = statistics.mut_cf_statistics(cf);
        if !cursor.reverse_seek(start_key, statistics)? {
            return Ok(vec![]);
        }
        let mut pairs = vec![];
        while cursor.valid()? && pairs.len() < limit {
            pairs.push(Ok((
                cursor.key(statistics).to_owned(),
                if key_only {
                    vec![]
                } else {
                    cursor.value(statistics).to_owned()
                },
            )));
            cursor.prev(statistics);
        }
        Ok(pairs)
    }

    /// Scan raw keys in a range.
    ///
    /// If `reverse` is false, the range is [`key`, `end_key`); otherwise, the range is
    /// [`end_key`, `key`) and it scans from `key` and goes backwards. If `end_key` is `None`, it
    /// means unbounded.
    ///
    /// This function scans at most `limit` keys.
    ///
    /// If `key_only` is true, the value
    /// corresponding to the key will not be read out. Only scanned keys will be returned.
    pub fn async_raw_scan(
        &self,
        ctx: Context,
        cf: String,
        key: Vec<u8>,
        end_key: Option<Vec<u8>>,
        limit: usize,
        key_only: bool,
        reverse: bool,
    ) -> impl Future<Item = Vec<Result<KvPair>>, Error = Error> {
        const CMD: &str = "raw_scan";
        let priority = get_priority_tag(ctx.get_priority());

        let res = self.get_read_pool(priority).spawn_handle(move || {
            tls_collect_command_count(CMD, priority);
            let command_duration = tikv_util::time::Instant::now_coarse();

            with_tls_engine(|engine| {
                Self::async_snapshot(engine, &ctx)
                    .and_then(move |snapshot: E::Snap| {
                        tls_processing_read_observe_duration(CMD, || {
                            let end_key = end_key.map(Key::from_encoded);

                            let mut statistics = Statistics::default();
                            let result = if reverse {
                                Self::reverse_raw_scan(
                                    &snapshot,
                                    &cf,
                                    &Key::from_encoded(key),
                                    end_key,
                                    limit,
                                    &mut statistics,
                                    key_only,
                                )
                                .map_err(Error::from)
                            } else {
                                Self::raw_scan(
                                    &snapshot,
                                    &cf,
                                    &Key::from_encoded(key),
                                    end_key,
                                    limit,
                                    &mut statistics,
                                    key_only,
                                )
                                .map_err(Error::from)
                            };

                            tls_collect_read_flow(ctx.get_region_id(), &statistics);
                            tls_collect_key_reads(
                                CMD,
                                statistics.write.flow_stats.read_keys as usize,
                            );
                            tls_collect_scan_details(CMD, &statistics);
                            future::result(result)
                        })
                    })
                    .then(move |r| {
                        tls_collect_command_duration(CMD, command_duration.elapsed());
                        r
                    })
            })
        });

        future::result(res)
            .map_err(|_| Error::SchedTooBusy)
            .flatten()
    }

    /// Check the given raw kv CF name. Return the CF name, or `Err` if given CF name is invalid.
    /// The CF name can be one of `"default"`, `"write"` and `"lock"`. If given `cf` is empty,
    /// `CF_DEFAULT` (`"default"`) will be returned.
    fn rawkv_cf(cf: &str) -> Result<CfName> {
        if cf.is_empty() {
            return Ok(CF_DEFAULT);
        }
        for c in DATA_CFS {
            if cf == *c {
                return Ok(c);
            }
        }
        Err(Error::InvalidCf(cf.to_owned()))
    }

    /// Check if key range is valid
    ///
    /// - If `reverse` is true, `end_key` is less than `start_key`. `end_key` is the lower bound.
    /// - If `reverse` is false, `end_key` is greater than `start_key`. `end_key` is the upper bound.
    fn check_key_ranges(ranges: &[KeyRange], reverse: bool) -> bool {
        let ranges_len = ranges.len();
        for i in 0..ranges_len {
            let start_key = ranges[i].get_start_key();
            let mut end_key = ranges[i].get_end_key();
            if end_key.is_empty() && i + 1 != ranges_len {
                end_key = ranges[i + 1].get_start_key();
            }
            if !end_key.is_empty()
                && (!reverse && start_key >= end_key || reverse && start_key <= end_key)
            {
                return false;
            }
        }
        true
    }

    /// Scan raw keys in multiple ranges in a batch.
    pub fn async_raw_batch_scan(
        &self,
        ctx: Context,
        cf: String,
        mut ranges: Vec<KeyRange>,
        each_limit: usize,
        key_only: bool,
        reverse: bool,
    ) -> impl Future<Item = Vec<Result<KvPair>>, Error = Error> {
        const CMD: &str = "raw_batch_scan";
        let priority = get_priority_tag(ctx.get_priority());

        let res = self.get_read_pool(priority).spawn_handle(move || {
            tls_collect_command_count(CMD, priority);
            let command_duration = tikv_util::time::Instant::now_coarse();

            with_tls_engine(|engine| {
                Self::async_snapshot(engine, &ctx)
                    .and_then(move |snapshot: E::Snap| {
                        tls_processing_read_observe_duration(CMD, || {
                            let mut statistics = Statistics::default();
                            if !Self::check_key_ranges(&ranges, reverse) {
                                return future::result(Err(box_err!("Invalid KeyRanges")));
                            };
                            let mut result = Vec::new();
                            let ranges_len = ranges.len();
                            for i in 0..ranges_len {
                                let start_key = Key::from_encoded(ranges[i].take_start_key());
                                let end_key = ranges[i].take_end_key();
                                let end_key = if end_key.is_empty() {
                                    if i + 1 == ranges_len {
                                        None
                                    } else {
                                        Some(Key::from_encoded_slice(ranges[i + 1].get_start_key()))
                                    }
                                } else {
                                    Some(Key::from_encoded(end_key))
                                };
                                let pairs = if reverse {
                                    match Self::reverse_raw_scan(
                                        &snapshot,
                                        &cf,
                                        &start_key,
                                        end_key,
                                        each_limit,
                                        &mut statistics,
                                        key_only,
                                    ) {
                                        Ok(x) => x,
                                        Err(e) => return future::err(e),
                                    }
                                } else {
                                    match Self::raw_scan(
                                        &snapshot,
                                        &cf,
                                        &start_key,
                                        end_key,
                                        each_limit,
                                        &mut statistics,
                                        key_only,
                                    ) {
                                        Ok(x) => x,
                                        Err(e) => return future::err(e),
                                    }
                                };
                                result.extend(pairs.into_iter());
                            }

                            tls_collect_read_flow(ctx.get_region_id(), &statistics);
                            tls_collect_key_reads(
                                CMD,
                                statistics.write.flow_stats.read_keys as usize,
                            );
                            tls_collect_scan_details(CMD, &statistics);
                            future::ok(result)
                        })
                    })
                    .then(move |r| {
                        tls_collect_command_duration(CMD, command_duration.elapsed());
                        r
                    })
            })
        });

        future::result(res)
            .map_err(|_| Error::SchedTooBusy)
            .flatten()
    }

    /// Get MVCC info of a transactional key.
    pub fn async_mvcc_by_key(
        &self,
        ctx: Context,
        key: Key,
        callback: Callback<MvccInfo>,
    ) -> Result<()> {
        let cmd = Command::MvccByKey { ctx, key };
        self.schedule(cmd, StorageCb::MvccInfoByKey(callback))?;
        KV_COMMAND_COUNTER_VEC_STATIC.key_mvcc.inc();

        Ok(())
    }

    /// Find the first key that has a version with its `start_ts` equal to the given `start_ts`, and
    /// return its MVCC info.
    pub fn async_mvcc_by_start_ts(
        &self,
        ctx: Context,
        start_ts: u64,
        callback: Callback<Option<(Key, MvccInfo)>>,
    ) -> Result<()> {
        let cmd = Command::MvccByStartTs { ctx, start_ts };
        self.schedule(cmd, StorageCb::MvccInfoByStartTs(callback))?;
        KV_COMMAND_COUNTER_VEC_STATIC.start_ts_mvcc.inc();
        Ok(())
    }
}

quick_error! {
    #[derive(Debug)]
    pub enum Error {
        Engine(err: EngineError) {
            from()
            cause(err)
            description(err.description())
        }
        Txn(err: txn::Error) {
            from()
            cause(err)
            description(err.description())
        }
        Mvcc(err: mvcc::Error) {
            from()
            cause(err)
            description(err.description())
        }
        Closed {
            description("storage is closed.")
        }
        Other(err: Box<dyn error::Error + Send + Sync>) {
            from()
            cause(err.as_ref())
            description(err.description())
        }
        Io(err: IoError) {
            from()
            cause(err)
            description(err.description())
        }
        SchedTooBusy {
            description("scheduler is too busy")
        }
        GCWorkerTooBusy {
            description("gc worker is too busy")
        }
        KeyTooLarge(size: usize, limit: usize) {
            description("max key size exceeded")
            display("max key size exceeded, size: {}, limit: {}", size, limit)
        }
        InvalidCf (cf_name: String) {
            description("invalid cf name")
            display("invalid cf name: {}", cf_name)
        }
        PessimisticTxnNotEnabled {
            description("pessimistic transaction is not enabled")
        }
    }
}

pub type Result<T> = std::result::Result<T, Error>;

pub enum ErrorHeaderKind {
    NotLeader,
    RegionNotFound,
    KeyNotInRegion,
    EpochNotMatch,
    ServerIsBusy,
    StaleCommand,
    StoreNotMatch,
    RaftEntryTooLarge,
    Other,
}

impl ErrorHeaderKind {
    /// TODO: This function is only used for bridging existing & legacy metric tags.
    /// It should be removed once Coprocessor starts using new static metrics.
    pub fn get_str(&self) -> &'static str {
        match *self {
            ErrorHeaderKind::NotLeader => "not_leader",
            ErrorHeaderKind::RegionNotFound => "region_not_found",
            ErrorHeaderKind::KeyNotInRegion => "key_not_in_region",
            ErrorHeaderKind::EpochNotMatch => "epoch_not_match",
            ErrorHeaderKind::ServerIsBusy => "server_is_busy",
            ErrorHeaderKind::StaleCommand => "stale_command",
            ErrorHeaderKind::StoreNotMatch => "store_not_match",
            ErrorHeaderKind::RaftEntryTooLarge => "raft_entry_too_large",
            ErrorHeaderKind::Other => "other",
        }
    }
}

impl Display for ErrorHeaderKind {
    fn fmt(&self, f: &mut Formatter<'_>) -> fmt::Result {
        write!(f, "{}", self.get_str())
    }
}

pub fn get_error_kind_from_header(header: &errorpb::Error) -> ErrorHeaderKind {
    if header.has_not_leader() {
        ErrorHeaderKind::NotLeader
    } else if header.has_region_not_found() {
        ErrorHeaderKind::RegionNotFound
    } else if header.has_key_not_in_region() {
        ErrorHeaderKind::KeyNotInRegion
    } else if header.has_epoch_not_match() {
        ErrorHeaderKind::EpochNotMatch
    } else if header.has_server_is_busy() {
        ErrorHeaderKind::ServerIsBusy
    } else if header.has_stale_command() {
        ErrorHeaderKind::StaleCommand
    } else if header.has_store_not_match() {
        ErrorHeaderKind::StoreNotMatch
    } else if header.has_raft_entry_too_large() {
        ErrorHeaderKind::RaftEntryTooLarge
    } else {
        ErrorHeaderKind::Other
    }
}

pub fn get_tag_from_header(header: &errorpb::Error) -> &'static str {
    get_error_kind_from_header(header).get_str()
}

#[cfg(test)]
mod tests {
    use super::lock_manager::DummyLockMgr;
    use super::*;
    use kvproto::kvrpcpb::{Context, LockInfo};
    use std::sync::mpsc::{channel, Sender};
    use tikv_util::config::ReadableSize;

    fn expect_none(x: Result<Option<Value>>) {
        assert_eq!(x.unwrap(), None);
    }

    fn expect_value(v: Vec<u8>, x: Result<Option<Value>>) {
        assert_eq!(x.unwrap().unwrap(), v);
    }

    fn expect_multi_values(v: Vec<Option<KvPair>>, x: Result<Vec<Result<KvPair>>>) {
        let x: Vec<Option<KvPair>> = x.unwrap().into_iter().map(Result::ok).collect();
        assert_eq!(x, v);
    }

    fn expect_error<T, F>(err_matcher: F, x: Result<T>)
    where
        F: FnOnce(Error) + Send + 'static,
    {
        match x {
            Err(e) => err_matcher(e),
            _ => panic!("expect result to be an error"),
        }
    }

    fn expect_ok_callback<T: Debug>(done: Sender<i32>, id: i32) -> Callback<T> {
        Box::new(move |x: Result<T>| {
            x.unwrap();
            done.send(id).unwrap();
        })
    }

    fn expect_fail_callback<T, F>(done: Sender<i32>, id: i32, err_matcher: F) -> Callback<T>
    where
        F: FnOnce(Error) + Send + 'static,
    {
        Box::new(move |x: Result<T>| {
            expect_error(err_matcher, x);
            done.send(id).unwrap();
        })
    }

    fn expect_too_busy_callback<T>(done: Sender<i32>, id: i32) -> Callback<T> {
        Box::new(move |x: Result<T>| {
            expect_error(
                |err| match err {
                    Error::SchedTooBusy => {}
                    e => panic!("unexpected error chain: {:?}, expect too busy", e),
                },
                x,
            );
            done.send(id).unwrap();
        })
    }

    fn expect_value_callback<T: PartialEq + Debug + Send + 'static>(
        done: Sender<i32>,
        id: i32,
        value: T,
    ) -> Callback<T> {
        Box::new(move |x: Result<T>| {
            assert_eq!(x.unwrap(), value);
            done.send(id).unwrap();
        })
    }

    #[test]
    fn test_get_put() {
        let storage = TestStorageBuilder::new().build().unwrap();
        let (tx, rx) = channel();
        expect_none(
            storage
                .async_get(Context::default(), Key::from_raw(b"x"), 100)
                .wait(),
        );
        storage
            .async_prewrite(
                Context::default(),
                vec![Mutation::Put((Key::from_raw(b"x"), b"100".to_vec()))],
                b"x".to_vec(),
                100,
                Options::default(),
                expect_ok_callback(tx.clone(), 1),
            )
            .unwrap();
        rx.recv().unwrap();
        expect_error(
            |e| match e {
                Error::Txn(txn::Error::Mvcc(mvcc::Error::KeyIsLocked { .. })) => (),
                e => panic!("unexpected error chain: {:?}", e),
            },
            storage
                .async_get(Context::default(), Key::from_raw(b"x"), 101)
                .wait(),
        );
        storage
            .async_commit(
                Context::default(),
                vec![Key::from_raw(b"x")],
                100,
                101,
                expect_ok_callback(tx.clone(), 3),
            )
            .unwrap();
        rx.recv().unwrap();
        expect_none(
            storage
                .async_get(Context::default(), Key::from_raw(b"x"), 100)
                .wait(),
        );
        expect_value(
            b"100".to_vec(),
            storage
                .async_get(Context::default(), Key::from_raw(b"x"), 101)
                .wait(),
        );
    }

    #[test]
    fn test_cf_error() {
        // New engine lacks normal column families.
        let engine = TestEngineBuilder::new().cfs(["foo"]).build().unwrap();
        let storage = TestStorageBuilder::from_engine(engine).build().unwrap();
        let (tx, rx) = channel();
        storage
            .async_prewrite(
                Context::default(),
                vec![
                    Mutation::Put((Key::from_raw(b"a"), b"aa".to_vec())),
                    Mutation::Put((Key::from_raw(b"b"), b"bb".to_vec())),
                    Mutation::Put((Key::from_raw(b"c"), b"cc".to_vec())),
                ],
                b"a".to_vec(),
                1,
                Options::default(),
                expect_fail_callback(tx.clone(), 0, |e| match e {
                    Error::Txn(txn::Error::Mvcc(mvcc::Error::Engine(EngineError::Request(..)))) => {
                    }
                    e => panic!("unexpected error chain: {:?}", e),
                }),
            )
            .unwrap();
        rx.recv().unwrap();
        expect_error(
            |e| match e {
                Error::Txn(txn::Error::Mvcc(mvcc::Error::Engine(EngineError::Other(..)))) => (),
                e => panic!("unexpected error chain: {:?}", e),
            },
            storage
                .async_get(Context::default(), Key::from_raw(b"x"), 1)
                .wait(),
        );
        expect_error(
            |e| match e {
                Error::Txn(txn::Error::Mvcc(mvcc::Error::Engine(EngineError::Request(..)))) => (),
                e => panic!("unexpected error chain: {:?}", e),
            },
            storage
                .async_scan(
                    Context::default(),
                    Key::from_raw(b"x"),
                    None,
                    1000,
                    1,
                    Options::default(),
                )
                .wait(),
        );
        expect_multi_values(
            vec![None, None],
            storage
                .async_batch_get(
                    Context::default(),
                    vec![Key::from_raw(b"c"), Key::from_raw(b"d")],
                    1,
                )
                .wait(),
        );
    }

    #[test]
    fn test_scan() {
        let storage = TestStorageBuilder::new().build().unwrap();
        let (tx, rx) = channel();
        storage
            .async_prewrite(
                Context::default(),
                vec![
                    Mutation::Put((Key::from_raw(b"a"), b"aa".to_vec())),
                    Mutation::Put((Key::from_raw(b"b"), b"bb".to_vec())),
                    Mutation::Put((Key::from_raw(b"c"), b"cc".to_vec())),
                ],
                b"a".to_vec(),
                1,
                Options::default(),
                expect_ok_callback(tx.clone(), 0),
            )
            .unwrap();
        rx.recv().unwrap();
        // Forward
        expect_multi_values(
            vec![None, None, None],
            storage
                .async_scan(
                    Context::default(),
                    Key::from_raw(b"\x00"),
                    None,
                    1000,
                    5,
                    Options::default(),
                )
                .wait(),
        );
        // Backward
        expect_multi_values(
            vec![None, None, None],
            storage
                .async_scan(
                    Context::default(),
                    Key::from_raw(b"\xff"),
                    None,
                    1000,
                    5,
                    Options::default().reverse_scan(),
                )
                .wait(),
        );
        // Forward with bound
        expect_multi_values(
            vec![None, None],
            storage
                .async_scan(
                    Context::default(),
                    Key::from_raw(b"\x00"),
                    Some(Key::from_raw(b"c")),
                    1000,
                    5,
                    Options::default(),
                )
                .wait(),
        );
        // Backward with bound
        expect_multi_values(
            vec![None, None],
            storage
                .async_scan(
                    Context::default(),
                    Key::from_raw(b"\xff"),
                    Some(Key::from_raw(b"b")),
                    1000,
                    5,
                    Options::default().reverse_scan(),
                )
                .wait(),
        );
        // Forward with limit
        expect_multi_values(
            vec![None, None],
            storage
                .async_scan(
                    Context::default(),
                    Key::from_raw(b"\x00"),
                    None,
                    2,
                    5,
                    Options::default(),
                )
                .wait(),
        );
        // Backward with limit
        expect_multi_values(
            vec![None, None],
            storage
                .async_scan(
                    Context::default(),
                    Key::from_raw(b"\xff"),
                    None,
                    2,
                    5,
                    Options::default().reverse_scan(),
                )
                .wait(),
        );

        storage
            .async_commit(
                Context::default(),
                vec![
                    Key::from_raw(b"a"),
                    Key::from_raw(b"b"),
                    Key::from_raw(b"c"),
                ],
                1,
                2,
                expect_ok_callback(tx.clone(), 1),
            )
            .unwrap();
        rx.recv().unwrap();
        // Forward
        expect_multi_values(
            vec![
                Some((b"a".to_vec(), b"aa".to_vec())),
                Some((b"b".to_vec(), b"bb".to_vec())),
                Some((b"c".to_vec(), b"cc".to_vec())),
            ],
            storage
                .async_scan(
                    Context::default(),
                    Key::from_raw(b"\x00"),
                    None,
                    1000,
                    5,
                    Options::default(),
                )
                .wait(),
        );
        // Backward
        expect_multi_values(
            vec![
                Some((b"c".to_vec(), b"cc".to_vec())),
                Some((b"b".to_vec(), b"bb".to_vec())),
                Some((b"a".to_vec(), b"aa".to_vec())),
            ],
            storage
                .async_scan(
                    Context::default(),
                    Key::from_raw(b"\xff"),
                    None,
                    1000,
                    5,
                    Options::default().reverse_scan(),
                )
                .wait(),
        );
        // Forward with bound
        expect_multi_values(
            vec![
                Some((b"a".to_vec(), b"aa".to_vec())),
                Some((b"b".to_vec(), b"bb".to_vec())),
            ],
            storage
                .async_scan(
                    Context::default(),
                    Key::from_raw(b"\x00"),
                    Some(Key::from_raw(b"c")),
                    1000,
                    5,
                    Options::default(),
                )
                .wait(),
        );
        // Backward with bound
        expect_multi_values(
            vec![
                Some((b"c".to_vec(), b"cc".to_vec())),
                Some((b"b".to_vec(), b"bb".to_vec())),
            ],
            storage
                .async_scan(
                    Context::default(),
                    Key::from_raw(b"\xff"),
                    Some(Key::from_raw(b"b")),
                    1000,
                    5,
                    Options::default().reverse_scan(),
                )
                .wait(),
        );

        // Forward with limit
        expect_multi_values(
            vec![
                Some((b"a".to_vec(), b"aa".to_vec())),
                Some((b"b".to_vec(), b"bb".to_vec())),
            ],
            storage
                .async_scan(
                    Context::default(),
                    Key::from_raw(b"\x00"),
                    None,
                    2,
                    5,
                    Options::default(),
                )
                .wait(),
        );
        // Backward with limit
        expect_multi_values(
            vec![
                Some((b"c".to_vec(), b"cc".to_vec())),
                Some((b"b".to_vec(), b"bb".to_vec())),
            ],
            storage
                .async_scan(
                    Context::default(),
                    Key::from_raw(b"\xff"),
                    None,
                    2,
                    5,
                    Options::default().reverse_scan(),
                )
                .wait(),
        );
    }

    #[test]
    fn test_batch_get() {
        let storage = TestStorageBuilder::new().build().unwrap();
        let (tx, rx) = channel();
        storage
            .async_prewrite(
                Context::default(),
                vec![
                    Mutation::Put((Key::from_raw(b"a"), b"aa".to_vec())),
                    Mutation::Put((Key::from_raw(b"b"), b"bb".to_vec())),
                    Mutation::Put((Key::from_raw(b"c"), b"cc".to_vec())),
                ],
                b"a".to_vec(),
                1,
                Options::default(),
                expect_ok_callback(tx.clone(), 0),
            )
            .unwrap();
        rx.recv().unwrap();
        expect_multi_values(
            vec![None],
            storage
                .async_batch_get(
                    Context::default(),
                    vec![Key::from_raw(b"c"), Key::from_raw(b"d")],
                    2,
                )
                .wait(),
        );
        storage
            .async_commit(
                Context::default(),
                vec![
                    Key::from_raw(b"a"),
                    Key::from_raw(b"b"),
                    Key::from_raw(b"c"),
                ],
                1,
                2,
                expect_ok_callback(tx.clone(), 1),
            )
            .unwrap();
        rx.recv().unwrap();
        expect_multi_values(
            vec![
                Some((b"c".to_vec(), b"cc".to_vec())),
                Some((b"a".to_vec(), b"aa".to_vec())),
                Some((b"b".to_vec(), b"bb".to_vec())),
            ],
            storage
                .async_batch_get(
                    Context::default(),
                    vec![
                        Key::from_raw(b"c"),
                        Key::from_raw(b"x"),
                        Key::from_raw(b"a"),
                        Key::from_raw(b"b"),
                    ],
                    5,
                )
                .wait(),
        );
    }

    #[test]
    fn test_txn() {
        let storage = TestStorageBuilder::new().build().unwrap();
        let (tx, rx) = channel();
        storage
            .async_prewrite(
                Context::default(),
                vec![Mutation::Put((Key::from_raw(b"x"), b"100".to_vec()))],
                b"x".to_vec(),
                100,
                Options::default(),
                expect_ok_callback(tx.clone(), 0),
            )
            .unwrap();
        storage
            .async_prewrite(
                Context::default(),
                vec![Mutation::Put((Key::from_raw(b"y"), b"101".to_vec()))],
                b"y".to_vec(),
                101,
                Options::default(),
                expect_ok_callback(tx.clone(), 1),
            )
            .unwrap();
        rx.recv().unwrap();
        rx.recv().unwrap();
        storage
            .async_commit(
                Context::default(),
                vec![Key::from_raw(b"x")],
                100,
                110,
                expect_ok_callback(tx.clone(), 2),
            )
            .unwrap();
        storage
            .async_commit(
                Context::default(),
                vec![Key::from_raw(b"y")],
                101,
                111,
                expect_ok_callback(tx.clone(), 3),
            )
            .unwrap();
        rx.recv().unwrap();
        rx.recv().unwrap();
        expect_value(
            b"100".to_vec(),
            storage
                .async_get(Context::default(), Key::from_raw(b"x"), 120)
                .wait(),
        );
        expect_value(
            b"101".to_vec(),
            storage
                .async_get(Context::default(), Key::from_raw(b"y"), 120)
                .wait(),
        );
        storage
            .async_prewrite(
                Context::default(),
                vec![Mutation::Put((Key::from_raw(b"x"), b"105".to_vec()))],
                b"x".to_vec(),
                105,
                Options::default(),
                expect_fail_callback(tx.clone(), 6, |e| match e {
                    Error::Txn(txn::Error::Mvcc(mvcc::Error::WriteConflict { .. })) => (),
                    e => panic!("unexpected error chain: {:?}", e),
                }),
            )
            .unwrap();
        rx.recv().unwrap();
    }

    #[test]
    fn test_sched_too_busy() {
        let mut config = Config::default();
        config.scheduler_pending_write_threshold = ReadableSize(1);
        let storage = TestStorageBuilder::new().config(config).build().unwrap();
        let (tx, rx) = channel();
        expect_none(
            storage
                .async_get(Context::default(), Key::from_raw(b"x"), 100)
                .wait(),
        );
        storage
            .async_pause(
                Context::default(),
                vec![Key::from_raw(b"x")],
                1000,
                expect_ok_callback(tx.clone(), 1),
            )
            .unwrap();
        storage
            .async_prewrite(
                Context::default(),
                vec![Mutation::Put((Key::from_raw(b"y"), b"101".to_vec()))],
                b"y".to_vec(),
                101,
                Options::default(),
                expect_too_busy_callback(tx.clone(), 2),
            )
            .unwrap();
        rx.recv().unwrap();
        rx.recv().unwrap();
        storage
            .async_prewrite(
                Context::default(),
                vec![Mutation::Put((Key::from_raw(b"z"), b"102".to_vec()))],
                b"y".to_vec(),
                102,
                Options::default(),
                expect_ok_callback(tx.clone(), 3),
            )
            .unwrap();
        rx.recv().unwrap();
    }

    #[test]
    fn test_cleanup() {
        let storage = TestStorageBuilder::new().build().unwrap();
        let (tx, rx) = channel();
        storage
            .async_prewrite(
                Context::default(),
                vec![Mutation::Put((Key::from_raw(b"x"), b"100".to_vec()))],
                b"x".to_vec(),
                100,
                Options::default(),
                expect_ok_callback(tx.clone(), 0),
            )
            .unwrap();
        rx.recv().unwrap();
        storage
            .async_cleanup(
                Context::default(),
                Key::from_raw(b"x"),
                100,
                expect_ok_callback(tx.clone(), 1),
            )
            .unwrap();
        rx.recv().unwrap();
        expect_none(
            storage
                .async_get(Context::default(), Key::from_raw(b"x"), 105)
                .wait(),
        );
    }

    #[test]
    fn test_high_priority_get_put() {
        let storage = TestStorageBuilder::new().build().unwrap();
        let (tx, rx) = channel();
        let mut ctx = Context::default();
        ctx.set_priority(CommandPri::High);
        expect_none(storage.async_get(ctx, Key::from_raw(b"x"), 100).wait());
        let mut ctx = Context::default();
        ctx.set_priority(CommandPri::High);
        storage
            .async_prewrite(
                ctx,
                vec![Mutation::Put((Key::from_raw(b"x"), b"100".to_vec()))],
                b"x".to_vec(),
                100,
                Options::default(),
                expect_ok_callback(tx.clone(), 1),
            )
            .unwrap();
        rx.recv().unwrap();
        let mut ctx = Context::default();
        ctx.set_priority(CommandPri::High);
        storage
            .async_commit(
                ctx,
                vec![Key::from_raw(b"x")],
                100,
                101,
                expect_ok_callback(tx.clone(), 2),
            )
            .unwrap();
        rx.recv().unwrap();
        let mut ctx = Context::default();
        ctx.set_priority(CommandPri::High);
        expect_none(storage.async_get(ctx, Key::from_raw(b"x"), 100).wait());
        let mut ctx = Context::default();
        ctx.set_priority(CommandPri::High);
        expect_value(
            b"100".to_vec(),
            storage.async_get(ctx, Key::from_raw(b"x"), 101).wait(),
        );
    }

    #[test]
    fn test_high_priority_no_block() {
        let mut config = Config::default();
        config.scheduler_worker_pool_size = 1;
        let storage = TestStorageBuilder::new().config(config).build().unwrap();
        let (tx, rx) = channel();
        expect_none(
            storage
                .async_get(Context::default(), Key::from_raw(b"x"), 100)
                .wait(),
        );
        storage
            .async_prewrite(
                Context::default(),
                vec![Mutation::Put((Key::from_raw(b"x"), b"100".to_vec()))],
                b"x".to_vec(),
                100,
                Options::default(),
                expect_ok_callback(tx.clone(), 1),
            )
            .unwrap();
        rx.recv().unwrap();
        storage
            .async_commit(
                Context::default(),
                vec![Key::from_raw(b"x")],
                100,
                101,
                expect_ok_callback(tx.clone(), 2),
            )
            .unwrap();
        rx.recv().unwrap();

        storage
            .async_pause(
                Context::default(),
                vec![Key::from_raw(b"y")],
                1000,
                expect_ok_callback(tx.clone(), 3),
            )
            .unwrap();
        let mut ctx = Context::default();
        ctx.set_priority(CommandPri::High);
        expect_value(
            b"100".to_vec(),
            storage.async_get(ctx, Key::from_raw(b"x"), 101).wait(),
        );
        // Command Get with high priority not block by command Pause.
        assert_eq!(rx.recv().unwrap(), 3);
    }

    #[test]
    fn test_delete_range() {
        let storage = TestStorageBuilder::new().build().unwrap();
        let (tx, rx) = channel();
        // Write x and y.
        storage
            .async_prewrite(
                Context::default(),
                vec![
                    Mutation::Put((Key::from_raw(b"x"), b"100".to_vec())),
                    Mutation::Put((Key::from_raw(b"y"), b"100".to_vec())),
                    Mutation::Put((Key::from_raw(b"z"), b"100".to_vec())),
                ],
                b"x".to_vec(),
                100,
                Options::default(),
                expect_ok_callback(tx.clone(), 0),
            )
            .unwrap();
        rx.recv().unwrap();
        storage
            .async_commit(
                Context::default(),
                vec![
                    Key::from_raw(b"x"),
                    Key::from_raw(b"y"),
                    Key::from_raw(b"z"),
                ],
                100,
                101,
                expect_ok_callback(tx.clone(), 1),
            )
            .unwrap();
        rx.recv().unwrap();
        expect_value(
            b"100".to_vec(),
            storage
                .async_get(Context::default(), Key::from_raw(b"x"), 101)
                .wait(),
        );
        expect_value(
            b"100".to_vec(),
            storage
                .async_get(Context::default(), Key::from_raw(b"y"), 101)
                .wait(),
        );
        expect_value(
            b"100".to_vec(),
            storage
                .async_get(Context::default(), Key::from_raw(b"z"), 101)
                .wait(),
        );

        // Delete range [x, z)
        storage
            .async_delete_range(
                Context::default(),
                Key::from_raw(b"x"),
                Key::from_raw(b"z"),
                false,
                expect_ok_callback(tx.clone(), 5),
            )
            .unwrap();
        rx.recv().unwrap();
        expect_none(
            storage
                .async_get(Context::default(), Key::from_raw(b"x"), 101)
                .wait(),
        );
        expect_none(
            storage
                .async_get(Context::default(), Key::from_raw(b"y"), 101)
                .wait(),
        );
        expect_value(
            b"100".to_vec(),
            storage
                .async_get(Context::default(), Key::from_raw(b"z"), 101)
                .wait(),
        );

        storage
            .async_delete_range(
                Context::default(),
                Key::from_raw(b""),
                Key::from_raw(&[255]),
                false,
                expect_ok_callback(tx.clone(), 9),
            )
            .unwrap();
        rx.recv().unwrap();
        expect_none(
            storage
                .async_get(Context::default(), Key::from_raw(b"z"), 101)
                .wait(),
        );
    }

    #[test]
    fn test_raw_delete_range() {
        let storage = TestStorageBuilder::new().build().unwrap();
        let (tx, rx) = channel();

        let test_data = [
            (b"a", b"001"),
            (b"b", b"002"),
            (b"c", b"003"),
            (b"d", b"004"),
            (b"e", b"005"),
        ];

        // Write some key-value pairs to the db
        for kv in &test_data {
            storage
                .async_raw_put(
                    Context::default(),
                    "".to_string(),
                    kv.0.to_vec(),
                    kv.1.to_vec(),
                    expect_ok_callback(tx.clone(), 0),
                )
                .unwrap();
        }

        expect_value(
            b"004".to_vec(),
            storage
                .async_raw_get(Context::default(), "".to_string(), b"d".to_vec())
                .wait(),
        );

        // Delete ["d", "e")
        storage
            .async_raw_delete_range(
                Context::default(),
                "".to_string(),
                b"d".to_vec(),
                b"e".to_vec(),
                expect_ok_callback(tx.clone(), 1),
            )
            .unwrap();
        rx.recv().unwrap();

        // Assert key "d" has gone
        expect_value(
            b"003".to_vec(),
            storage
                .async_raw_get(Context::default(), "".to_string(), b"c".to_vec())
                .wait(),
        );
        expect_none(
            storage
                .async_raw_get(Context::default(), "".to_string(), b"d".to_vec())
                .wait(),
        );
        expect_value(
            b"005".to_vec(),
            storage
                .async_raw_get(Context::default(), "".to_string(), b"e".to_vec())
                .wait(),
        );

        // Delete ["aa", "ab")
        storage
            .async_raw_delete_range(
                Context::default(),
                "".to_string(),
                b"aa".to_vec(),
                b"ab".to_vec(),
                expect_ok_callback(tx.clone(), 2),
            )
            .unwrap();
        rx.recv().unwrap();

        // Assert nothing happened
        expect_value(
            b"001".to_vec(),
            storage
                .async_raw_get(Context::default(), "".to_string(), b"a".to_vec())
                .wait(),
        );
        expect_value(
            b"002".to_vec(),
            storage
                .async_raw_get(Context::default(), "".to_string(), b"b".to_vec())
                .wait(),
        );

        // Delete all
        storage
            .async_raw_delete_range(
                Context::default(),
                "".to_string(),
                b"a".to_vec(),
                b"z".to_vec(),
                expect_ok_callback(tx, 3),
            )
            .unwrap();
        rx.recv().unwrap();

        // Assert now no key remains
        for kv in &test_data {
            expect_none(
                storage
                    .async_raw_get(Context::default(), "".to_string(), kv.0.to_vec())
                    .wait(),
            );
        }

        rx.recv().unwrap();
    }

    #[test]
    fn test_raw_batch_put() {
        let storage = TestStorageBuilder::new().build().unwrap();
        let (tx, rx) = channel();

        let test_data = vec![
            (b"a".to_vec(), b"aa".to_vec()),
            (b"b".to_vec(), b"bb".to_vec()),
            (b"c".to_vec(), b"cc".to_vec()),
            (b"d".to_vec(), b"dd".to_vec()),
            (b"e".to_vec(), b"ee".to_vec()),
        ];

        // Write key-value pairs in a batch
        storage
            .async_raw_batch_put(
                Context::default(),
                "".to_string(),
                test_data.clone(),
                expect_ok_callback(tx.clone(), 0),
            )
            .unwrap();
        rx.recv().unwrap();

        // Verify pairs one by one
        for (key, val) in test_data {
            expect_value(
                val,
                storage
                    .async_raw_get(Context::default(), "".to_string(), key)
                    .wait(),
            );
        }
    }

    #[test]
    fn test_raw_batch_get() {
        let storage = TestStorageBuilder::new().build().unwrap();
        let (tx, rx) = channel();

        let test_data = vec![
            (b"a".to_vec(), b"aa".to_vec()),
            (b"b".to_vec(), b"bb".to_vec()),
            (b"c".to_vec(), b"cc".to_vec()),
            (b"d".to_vec(), b"dd".to_vec()),
            (b"e".to_vec(), b"ee".to_vec()),
        ];

        // Write key-value pairs one by one
        for &(ref key, ref value) in &test_data {
            storage
                .async_raw_put(
                    Context::default(),
                    "".to_string(),
                    key.clone(),
                    value.clone(),
                    expect_ok_callback(tx.clone(), 0),
                )
                .unwrap();
        }
        rx.recv().unwrap();

        // Verify pairs in a batch
        let keys = test_data.iter().map(|&(ref k, _)| k.clone()).collect();
        let results = test_data.into_iter().map(|(k, v)| Some((k, v))).collect();
        expect_multi_values(
            results,
            storage
                .async_raw_batch_get(Context::default(), "".to_string(), keys)
                .wait(),
        );
    }

    #[test]
    fn test_raw_batch_delete() {
        let storage = TestStorageBuilder::new().build().unwrap();
        let (tx, rx) = channel();

        let test_data = vec![
            (b"a".to_vec(), b"aa".to_vec()),
            (b"b".to_vec(), b"bb".to_vec()),
            (b"c".to_vec(), b"cc".to_vec()),
            (b"d".to_vec(), b"dd".to_vec()),
            (b"e".to_vec(), b"ee".to_vec()),
        ];

        // Write key-value pairs in batch
        storage
            .async_raw_batch_put(
                Context::default(),
                "".to_string(),
                test_data.clone(),
                expect_ok_callback(tx.clone(), 0),
            )
            .unwrap();
        rx.recv().unwrap();

        // Verify pairs exist
        let keys = test_data.iter().map(|&(ref k, _)| k.clone()).collect();
        let results = test_data
            .iter()
            .map(|&(ref k, ref v)| Some((k.clone(), v.clone())))
            .collect();
        expect_multi_values(
            results,
            storage
                .async_raw_batch_get(Context::default(), "".to_string(), keys)
                .wait(),
        );

        // Delete ["b", "d"]
        storage
            .async_raw_batch_delete(
                Context::default(),
                "".to_string(),
                vec![b"b".to_vec(), b"d".to_vec()],
                expect_ok_callback(tx.clone(), 1),
            )
            .unwrap();
        rx.recv().unwrap();

        // Assert "b" and "d" are gone
        expect_value(
            b"aa".to_vec(),
            storage
                .async_raw_get(Context::default(), "".to_string(), b"a".to_vec())
                .wait(),
        );
        expect_none(
            storage
                .async_raw_get(Context::default(), "".to_string(), b"b".to_vec())
                .wait(),
        );
        expect_value(
            b"cc".to_vec(),
            storage
                .async_raw_get(Context::default(), "".to_string(), b"c".to_vec())
                .wait(),
        );
        expect_none(
            storage
                .async_raw_get(Context::default(), "".to_string(), b"d".to_vec())
                .wait(),
        );
        expect_value(
            b"ee".to_vec(),
            storage
                .async_raw_get(Context::default(), "".to_string(), b"e".to_vec())
                .wait(),
        );

        // Delete ["a", "c", "e"]
        storage
            .async_raw_batch_delete(
                Context::default(),
                "".to_string(),
                vec![b"a".to_vec(), b"c".to_vec(), b"e".to_vec()],
                expect_ok_callback(tx.clone(), 2),
            )
            .unwrap();
        rx.recv().unwrap();

        // Assert no key remains
        for (k, _) in test_data {
            expect_none(
                storage
                    .async_raw_get(Context::default(), "".to_string(), k)
                    .wait(),
            );
        }
    }

    #[test]
    fn test_raw_scan() {
        let storage = TestStorageBuilder::new().build().unwrap();
        let (tx, rx) = channel();

        let test_data = vec![
            (b"a".to_vec(), b"aa".to_vec()),
            (b"a1".to_vec(), b"aa11".to_vec()),
            (b"a2".to_vec(), b"aa22".to_vec()),
            (b"a3".to_vec(), b"aa33".to_vec()),
            (b"b".to_vec(), b"bb".to_vec()),
            (b"b1".to_vec(), b"bb11".to_vec()),
            (b"b2".to_vec(), b"bb22".to_vec()),
            (b"b3".to_vec(), b"bb33".to_vec()),
            (b"c".to_vec(), b"cc".to_vec()),
            (b"c1".to_vec(), b"cc11".to_vec()),
            (b"c2".to_vec(), b"cc22".to_vec()),
            (b"c3".to_vec(), b"cc33".to_vec()),
            (b"d".to_vec(), b"dd".to_vec()),
            (b"d1".to_vec(), b"dd11".to_vec()),
            (b"d2".to_vec(), b"dd22".to_vec()),
            (b"d3".to_vec(), b"dd33".to_vec()),
            (b"e".to_vec(), b"ee".to_vec()),
            (b"e1".to_vec(), b"ee11".to_vec()),
            (b"e2".to_vec(), b"ee22".to_vec()),
            (b"e3".to_vec(), b"ee33".to_vec()),
        ];

        // Write key-value pairs in batch
        storage
            .async_raw_batch_put(
                Context::default(),
                "".to_string(),
                test_data.clone(),
                expect_ok_callback(tx.clone(), 0),
            )
            .unwrap();
        rx.recv().unwrap();

        // Scan pairs with key only
        let mut results: Vec<Option<KvPair>> = test_data
            .iter()
            .map(|&(ref k, _)| Some((k.clone(), vec![])))
            .collect();
        expect_multi_values(
            results.clone(),
            storage
                .async_raw_scan(
                    Context::default(),
                    "".to_string(),
                    vec![],
                    None,
                    20,
                    true,
                    false,
                )
                .wait(),
        );
        results = results.split_off(10);
        expect_multi_values(
            results,
            storage
                .async_raw_scan(
                    Context::default(),
                    "".to_string(),
                    b"c2".to_vec(),
                    None,
                    20,
                    true,
                    false,
                )
                .wait(),
        );
        let mut results: Vec<Option<KvPair>> = test_data
            .clone()
            .into_iter()
            .map(|(k, v)| Some((k, v)))
            .collect();
        expect_multi_values(
            results.clone(),
            storage
                .async_raw_scan(
                    Context::default(),
                    "".to_string(),
                    vec![],
                    None,
                    20,
                    false,
                    false,
                )
                .wait(),
        );
        results = results.split_off(10);
        expect_multi_values(
            results,
            storage
                .async_raw_scan(
                    Context::default(),
                    "".to_string(),
                    b"c2".to_vec(),
                    None,
                    20,
                    false,
                    false,
                )
                .wait(),
        );
        let results: Vec<Option<KvPair>> = test_data
            .clone()
            .into_iter()
            .map(|(k, v)| Some((k, v)))
            .rev()
            .collect();
        expect_multi_values(
            results,
            storage
                .async_raw_scan(
                    Context::default(),
                    "".to_string(),
                    b"z".to_vec(),
                    None,
                    20,
                    false,
                    true,
                )
                .wait(),
        );
        let results: Vec<Option<KvPair>> = test_data
            .clone()
            .into_iter()
            .map(|(k, v)| Some((k, v)))
            .rev()
            .take(5)
            .collect();
        expect_multi_values(
            results,
            storage
                .async_raw_scan(
                    Context::default(),
                    "".to_string(),
                    b"z".to_vec(),
                    None,
                    5,
                    false,
                    true,
                )
                .wait(),
        );

        // Scan with end_key
        let results: Vec<Option<KvPair>> = test_data
            .clone()
            .into_iter()
            .skip(6)
            .take(4)
            .map(|(k, v)| Some((k, v)))
            .collect();
        expect_multi_values(
            results.clone(),
            storage
                .async_raw_scan(
                    Context::default(),
                    "".to_string(),
                    b"b2".to_vec(),
                    Some(b"c2".to_vec()),
                    20,
                    false,
                    false,
                )
                .wait(),
        );
        let results: Vec<Option<KvPair>> = test_data
            .clone()
            .into_iter()
            .skip(6)
            .take(1)
            .map(|(k, v)| Some((k, v)))
            .collect();
        expect_multi_values(
            results.clone(),
            storage
                .async_raw_scan(
                    Context::default(),
                    "".to_string(),
                    b"b2".to_vec(),
                    Some(b"b2\x00".to_vec()),
                    20,
                    false,
                    false,
                )
                .wait(),
        );

        // Reverse scan with end_key
        let results: Vec<Option<KvPair>> = test_data
            .clone()
            .into_iter()
            .rev()
            .skip(10)
            .take(4)
            .map(|(k, v)| Some((k, v)))
            .collect();
        expect_multi_values(
            results.clone(),
            storage
                .async_raw_scan(
                    Context::default(),
                    "".to_string(),
                    b"c2".to_vec(),
                    Some(b"b2".to_vec()),
                    20,
                    false,
                    true,
                )
                .wait(),
        );
        let results: Vec<Option<KvPair>> = test_data
            .clone()
            .into_iter()
            .skip(6)
            .take(1)
            .map(|(k, v)| Some((k, v)))
            .collect();
        expect_multi_values(
            results.clone(),
            storage
                .async_raw_scan(
                    Context::default(),
                    "".to_string(),
                    b"b2\x00".to_vec(),
                    Some(b"b2".to_vec()),
                    20,
                    false,
                    true,
                )
                .wait(),
        );

        // End key tests. Confirm that lower/upper bound works correctly.
        let ctx = Context::default();
        let results = vec![
            (b"c1".to_vec(), b"cc11".to_vec()),
            (b"c2".to_vec(), b"cc22".to_vec()),
            (b"c3".to_vec(), b"cc33".to_vec()),
            (b"d".to_vec(), b"dd".to_vec()),
            (b"d1".to_vec(), b"dd11".to_vec()),
            (b"d2".to_vec(), b"dd22".to_vec()),
        ]
        .into_iter()
        .map(|(k, v)| Some((k, v)));
        let engine = storage.get_engine();
        expect_multi_values(
            results.clone().collect(),
            <Storage<RocksEngine, DummyLockMgr>>::async_snapshot(&engine, &ctx)
                .and_then(move |snapshot| {
                    <Storage<RocksEngine, DummyLockMgr>>::raw_scan(
                        &snapshot,
                        &"".to_string(),
                        &Key::from_encoded(b"c1".to_vec()),
                        Some(Key::from_encoded(b"d3".to_vec())),
                        20,
                        &mut Statistics::default(),
                        false,
                    )
                })
                .wait(),
        );
        expect_multi_values(
            results.rev().collect(),
            <Storage<RocksEngine, DummyLockMgr>>::async_snapshot(&engine, &ctx)
                .and_then(move |snapshot| {
                    <Storage<RocksEngine, DummyLockMgr>>::reverse_raw_scan(
                        &snapshot,
                        &"".to_string(),
                        &Key::from_encoded(b"d3".to_vec()),
                        Some(Key::from_encoded(b"c1".to_vec())),
                        20,
                        &mut Statistics::default(),
                        false,
                    )
                })
                .wait(),
        );
    }

    #[test]
    fn test_check_key_ranges() {
        fn make_ranges(ranges: Vec<(Vec<u8>, Vec<u8>)>) -> Vec<KeyRange> {
            ranges
                .into_iter()
                .map(|(s, e)| {
                    let mut range = KeyRange::default();
                    range.set_start_key(s);
                    if !e.is_empty() {
                        range.set_end_key(e);
                    }
                    range
                })
                .collect()
        }

        let ranges = make_ranges(vec![
            (b"a".to_vec(), b"a3".to_vec()),
            (b"b".to_vec(), b"b3".to_vec()),
            (b"c".to_vec(), b"c3".to_vec()),
        ]);
        assert_eq!(
            <Storage<RocksEngine, DummyLockMgr>>::check_key_ranges(&ranges, false),
            true
        );

        let ranges = make_ranges(vec![
            (b"a".to_vec(), vec![]),
            (b"b".to_vec(), vec![]),
            (b"c".to_vec(), vec![]),
        ]);
        assert_eq!(
            <Storage<RocksEngine, DummyLockMgr>>::check_key_ranges(&ranges, false),
            true
        );

        let ranges = make_ranges(vec![
            (b"a3".to_vec(), b"a".to_vec()),
            (b"b3".to_vec(), b"b".to_vec()),
            (b"c3".to_vec(), b"c".to_vec()),
        ]);
        assert_eq!(
            <Storage<RocksEngine, DummyLockMgr>>::check_key_ranges(&ranges, false),
            false
        );

        // if end_key is omitted, the next start_key is used instead. so, false is returned.
        let ranges = make_ranges(vec![
            (b"c".to_vec(), vec![]),
            (b"b".to_vec(), vec![]),
            (b"a".to_vec(), vec![]),
        ]);
        assert_eq!(
            <Storage<RocksEngine, DummyLockMgr>>::check_key_ranges(&ranges, false),
            false
        );

        let ranges = make_ranges(vec![
            (b"a3".to_vec(), b"a".to_vec()),
            (b"b3".to_vec(), b"b".to_vec()),
            (b"c3".to_vec(), b"c".to_vec()),
        ]);
        assert_eq!(
            <Storage<RocksEngine, DummyLockMgr>>::check_key_ranges(&ranges, true),
            true
        );

        let ranges = make_ranges(vec![
            (b"c3".to_vec(), vec![]),
            (b"b3".to_vec(), vec![]),
            (b"a3".to_vec(), vec![]),
        ]);
        assert_eq!(
            <Storage<RocksEngine, DummyLockMgr>>::check_key_ranges(&ranges, true),
            true
        );

        let ranges = make_ranges(vec![
            (b"a".to_vec(), b"a3".to_vec()),
            (b"b".to_vec(), b"b3".to_vec()),
            (b"c".to_vec(), b"c3".to_vec()),
        ]);
        assert_eq!(
            <Storage<RocksEngine, DummyLockMgr>>::check_key_ranges(&ranges, true),
            false
        );

        let ranges = make_ranges(vec![
            (b"a3".to_vec(), vec![]),
            (b"b3".to_vec(), vec![]),
            (b"c3".to_vec(), vec![]),
        ]);
        assert_eq!(
            <Storage<RocksEngine, DummyLockMgr>>::check_key_ranges(&ranges, true),
            false
        );
    }

    #[test]
    fn test_raw_batch_scan() {
        let storage = TestStorageBuilder::new().build().unwrap();
        let (tx, rx) = channel();

        let test_data = vec![
            (b"a".to_vec(), b"aa".to_vec()),
            (b"a1".to_vec(), b"aa11".to_vec()),
            (b"a2".to_vec(), b"aa22".to_vec()),
            (b"a3".to_vec(), b"aa33".to_vec()),
            (b"b".to_vec(), b"bb".to_vec()),
            (b"b1".to_vec(), b"bb11".to_vec()),
            (b"b2".to_vec(), b"bb22".to_vec()),
            (b"b3".to_vec(), b"bb33".to_vec()),
            (b"c".to_vec(), b"cc".to_vec()),
            (b"c1".to_vec(), b"cc11".to_vec()),
            (b"c2".to_vec(), b"cc22".to_vec()),
            (b"c3".to_vec(), b"cc33".to_vec()),
            (b"d".to_vec(), b"dd".to_vec()),
            (b"d1".to_vec(), b"dd11".to_vec()),
            (b"d2".to_vec(), b"dd22".to_vec()),
            (b"d3".to_vec(), b"dd33".to_vec()),
            (b"e".to_vec(), b"ee".to_vec()),
            (b"e1".to_vec(), b"ee11".to_vec()),
            (b"e2".to_vec(), b"ee22".to_vec()),
            (b"e3".to_vec(), b"ee33".to_vec()),
        ];

        // Write key-value pairs in batch
        storage
            .async_raw_batch_put(
                Context::default(),
                "".to_string(),
                test_data.clone(),
                expect_ok_callback(tx.clone(), 0),
            )
            .unwrap();
        rx.recv().unwrap();

        // Verify pairs exist
        let keys = test_data.iter().map(|&(ref k, _)| k.clone()).collect();
        let results = test_data.into_iter().map(|(k, v)| Some((k, v))).collect();
        expect_multi_values(
            results,
            storage
                .async_raw_batch_get(Context::default(), "".to_string(), keys)
                .wait(),
        );

        let results = vec![
            Some((b"a".to_vec(), b"aa".to_vec())),
            Some((b"a1".to_vec(), b"aa11".to_vec())),
            Some((b"a2".to_vec(), b"aa22".to_vec())),
            Some((b"a3".to_vec(), b"aa33".to_vec())),
            Some((b"b".to_vec(), b"bb".to_vec())),
            Some((b"b1".to_vec(), b"bb11".to_vec())),
            Some((b"b2".to_vec(), b"bb22".to_vec())),
            Some((b"b3".to_vec(), b"bb33".to_vec())),
            Some((b"c".to_vec(), b"cc".to_vec())),
            Some((b"c1".to_vec(), b"cc11".to_vec())),
            Some((b"c2".to_vec(), b"cc22".to_vec())),
            Some((b"c3".to_vec(), b"cc33".to_vec())),
            Some((b"d".to_vec(), b"dd".to_vec())),
        ];
        let ranges: Vec<KeyRange> = vec![b"a".to_vec(), b"b".to_vec(), b"c".to_vec()]
            .into_iter()
            .map(|k| {
                let mut range = KeyRange::default();
                range.set_start_key(k);
                range
            })
            .collect();
        expect_multi_values(
            results,
            storage
                .async_raw_batch_scan(
                    Context::default(),
                    "".to_string(),
                    ranges.clone(),
                    5,
                    false,
                    false,
                )
                .wait(),
        );

        let results = vec![
            Some((b"a".to_vec(), vec![])),
            Some((b"a1".to_vec(), vec![])),
            Some((b"a2".to_vec(), vec![])),
            Some((b"a3".to_vec(), vec![])),
            Some((b"b".to_vec(), vec![])),
            Some((b"b1".to_vec(), vec![])),
            Some((b"b2".to_vec(), vec![])),
            Some((b"b3".to_vec(), vec![])),
            Some((b"c".to_vec(), vec![])),
            Some((b"c1".to_vec(), vec![])),
            Some((b"c2".to_vec(), vec![])),
            Some((b"c3".to_vec(), vec![])),
            Some((b"d".to_vec(), vec![])),
        ];
        expect_multi_values(
            results,
            storage
                .async_raw_batch_scan(
                    Context::default(),
                    "".to_string(),
                    ranges.clone(),
                    5,
                    true,
                    false,
                )
                .wait(),
        );

        let results = vec![
            Some((b"a".to_vec(), b"aa".to_vec())),
            Some((b"a1".to_vec(), b"aa11".to_vec())),
            Some((b"a2".to_vec(), b"aa22".to_vec())),
            Some((b"b".to_vec(), b"bb".to_vec())),
            Some((b"b1".to_vec(), b"bb11".to_vec())),
            Some((b"b2".to_vec(), b"bb22".to_vec())),
            Some((b"c".to_vec(), b"cc".to_vec())),
            Some((b"c1".to_vec(), b"cc11".to_vec())),
            Some((b"c2".to_vec(), b"cc22".to_vec())),
        ];
        expect_multi_values(
            results,
            storage
                .async_raw_batch_scan(
                    Context::default(),
                    "".to_string(),
                    ranges.clone(),
                    3,
                    false,
                    false,
                )
                .wait(),
        );

        let results = vec![
            Some((b"a".to_vec(), vec![])),
            Some((b"a1".to_vec(), vec![])),
            Some((b"a2".to_vec(), vec![])),
            Some((b"b".to_vec(), vec![])),
            Some((b"b1".to_vec(), vec![])),
            Some((b"b2".to_vec(), vec![])),
            Some((b"c".to_vec(), vec![])),
            Some((b"c1".to_vec(), vec![])),
            Some((b"c2".to_vec(), vec![])),
        ];
        expect_multi_values(
            results,
            storage
                .async_raw_batch_scan(Context::default(), "".to_string(), ranges, 3, true, false)
                .wait(),
        );

        let results = vec![
            Some((b"a2".to_vec(), b"aa22".to_vec())),
            Some((b"a1".to_vec(), b"aa11".to_vec())),
            Some((b"a".to_vec(), b"aa".to_vec())),
            Some((b"b2".to_vec(), b"bb22".to_vec())),
            Some((b"b1".to_vec(), b"bb11".to_vec())),
            Some((b"b".to_vec(), b"bb".to_vec())),
            Some((b"c2".to_vec(), b"cc22".to_vec())),
            Some((b"c1".to_vec(), b"cc11".to_vec())),
            Some((b"c".to_vec(), b"cc".to_vec())),
        ];
        let ranges: Vec<KeyRange> = vec![
            (b"a3".to_vec(), b"a".to_vec()),
            (b"b3".to_vec(), b"b".to_vec()),
            (b"c3".to_vec(), b"c".to_vec()),
        ]
        .into_iter()
        .map(|(s, e)| {
            let mut range = KeyRange::default();
            range.set_start_key(s);
            range.set_end_key(e);
            range
        })
        .collect();
        expect_multi_values(
            results,
            storage
                .async_raw_batch_scan(Context::default(), "".to_string(), ranges, 5, false, true)
                .wait(),
        );

        let results = vec![
            Some((b"c2".to_vec(), b"cc22".to_vec())),
            Some((b"c1".to_vec(), b"cc11".to_vec())),
            Some((b"b2".to_vec(), b"bb22".to_vec())),
            Some((b"b1".to_vec(), b"bb11".to_vec())),
            Some((b"a2".to_vec(), b"aa22".to_vec())),
            Some((b"a1".to_vec(), b"aa11".to_vec())),
        ];
        let ranges: Vec<KeyRange> = vec![b"c3".to_vec(), b"b3".to_vec(), b"a3".to_vec()]
            .into_iter()
            .map(|s| {
                let mut range = KeyRange::default();
                range.set_start_key(s);
                range
            })
            .collect();
        expect_multi_values(
            results,
            storage
                .async_raw_batch_scan(Context::default(), "".to_string(), ranges, 2, false, true)
                .wait(),
        );

        let results = vec![
            Some((b"a2".to_vec(), vec![])),
            Some((b"a1".to_vec(), vec![])),
            Some((b"a".to_vec(), vec![])),
            Some((b"b2".to_vec(), vec![])),
            Some((b"b1".to_vec(), vec![])),
            Some((b"b".to_vec(), vec![])),
            Some((b"c2".to_vec(), vec![])),
            Some((b"c1".to_vec(), vec![])),
            Some((b"c".to_vec(), vec![])),
        ];
        let ranges: Vec<KeyRange> = vec![
            (b"a3".to_vec(), b"a".to_vec()),
            (b"b3".to_vec(), b"b".to_vec()),
            (b"c3".to_vec(), b"c".to_vec()),
        ]
        .into_iter()
        .map(|(s, e)| {
            let mut range = KeyRange::default();
            range.set_start_key(s);
            range.set_end_key(e);
            range
        })
        .collect();
        expect_multi_values(
            results,
            storage
                .async_raw_batch_scan(Context::default(), "".to_string(), ranges, 5, true, true)
                .wait(),
        );
    }

    #[test]
    fn test_scan_lock() {
        let storage = TestStorageBuilder::new().build().unwrap();
        let (tx, rx) = channel();
        storage
            .async_prewrite(
                Context::default(),
                vec![
                    Mutation::Put((Key::from_raw(b"x"), b"foo".to_vec())),
                    Mutation::Put((Key::from_raw(b"y"), b"foo".to_vec())),
                    Mutation::Put((Key::from_raw(b"z"), b"foo".to_vec())),
                ],
                b"x".to_vec(),
                100,
                Options::default(),
                expect_ok_callback(tx.clone(), 0),
            )
            .unwrap();
        rx.recv().unwrap();
        storage
            .async_prewrite(
                Context::default(),
                vec![
                    Mutation::Put((Key::from_raw(b"a"), b"foo".to_vec())),
                    Mutation::Put((Key::from_raw(b"b"), b"foo".to_vec())),
                    Mutation::Put((Key::from_raw(b"c"), b"foo".to_vec())),
                ],
                b"c".to_vec(),
                101,
                Options::default(),
                expect_ok_callback(tx.clone(), 0),
            )
            .unwrap();
        rx.recv().unwrap();
        let (lock_a, lock_b, lock_c, lock_x, lock_y, lock_z) = (
            {
                let mut lock = LockInfo::default();
                lock.set_primary_lock(b"c".to_vec());
                lock.set_lock_version(101);
                lock.set_key(b"a".to_vec());
                lock
            },
            {
                let mut lock = LockInfo::default();
                lock.set_primary_lock(b"c".to_vec());
                lock.set_lock_version(101);
                lock.set_key(b"b".to_vec());
                lock
            },
            {
                let mut lock = LockInfo::default();
                lock.set_primary_lock(b"c".to_vec());
                lock.set_lock_version(101);
                lock.set_key(b"c".to_vec());
                lock
            },
            {
                let mut lock = LockInfo::default();
                lock.set_primary_lock(b"x".to_vec());
                lock.set_lock_version(100);
                lock.set_key(b"x".to_vec());
                lock
            },
            {
                let mut lock = LockInfo::default();
                lock.set_primary_lock(b"x".to_vec());
                lock.set_lock_version(100);
                lock.set_key(b"y".to_vec());
                lock
            },
            {
                let mut lock = LockInfo::default();
                lock.set_primary_lock(b"x".to_vec());
                lock.set_lock_version(100);
                lock.set_key(b"z".to_vec());
                lock
            },
        );
        storage
            .async_scan_locks(
                Context::default(),
                99,
                vec![],
                10,
                expect_value_callback(tx.clone(), 0, vec![]),
            )
            .unwrap();
        rx.recv().unwrap();
        storage
            .async_scan_locks(
                Context::default(),
                100,
                vec![],
                10,
                expect_value_callback(
                    tx.clone(),
                    0,
                    vec![lock_x.clone(), lock_y.clone(), lock_z.clone()],
                ),
            )
            .unwrap();
        rx.recv().unwrap();
        storage
            .async_scan_locks(
                Context::default(),
                100,
                b"a".to_vec(),
                10,
                expect_value_callback(
                    tx.clone(),
                    0,
                    vec![lock_x.clone(), lock_y.clone(), lock_z.clone()],
                ),
            )
            .unwrap();
        rx.recv().unwrap();
        storage
            .async_scan_locks(
                Context::default(),
                100,
                b"y".to_vec(),
                10,
                expect_value_callback(tx.clone(), 0, vec![lock_y.clone(), lock_z.clone()]),
            )
            .unwrap();
        rx.recv().unwrap();
        storage
            .async_scan_locks(
                Context::default(),
                101,
                vec![],
                10,
                expect_value_callback(
                    tx.clone(),
                    0,
                    vec![
                        lock_a.clone(),
                        lock_b.clone(),
                        lock_c.clone(),
                        lock_x.clone(),
                        lock_y.clone(),
                        lock_z.clone(),
                    ],
                ),
            )
            .unwrap();
        rx.recv().unwrap();
        storage
            .async_scan_locks(
                Context::default(),
                101,
                vec![],
                4,
                expect_value_callback(
                    tx.clone(),
                    0,
                    vec![
                        lock_a.clone(),
                        lock_b.clone(),
                        lock_c.clone(),
                        lock_x.clone(),
                    ],
                ),
            )
            .unwrap();
        rx.recv().unwrap();
        storage
            .async_scan_locks(
                Context::default(),
                101,
                b"b".to_vec(),
                4,
                expect_value_callback(
                    tx.clone(),
                    0,
                    vec![
                        lock_b.clone(),
                        lock_c.clone(),
                        lock_x.clone(),
                        lock_y.clone(),
                    ],
                ),
            )
            .unwrap();
        rx.recv().unwrap();
        storage
            .async_scan_locks(
                Context::default(),
                101,
                b"b".to_vec(),
                0,
                expect_value_callback(
                    tx.clone(),
                    0,
                    vec![
                        lock_b.clone(),
                        lock_c.clone(),
                        lock_x.clone(),
                        lock_y.clone(),
                        lock_z.clone(),
                    ],
                ),
            )
            .unwrap();
        rx.recv().unwrap();
    }

    #[test]
    fn test_resolve_lock() {
        use crate::storage::txn::RESOLVE_LOCK_BATCH_SIZE;

        let storage = TestStorageBuilder::new().build().unwrap();
        let (tx, rx) = channel();

        // These locks (transaction ts=99) are not going to be resolved.
        storage
            .async_prewrite(
                Context::default(),
                vec![
                    Mutation::Put((Key::from_raw(b"a"), b"foo".to_vec())),
                    Mutation::Put((Key::from_raw(b"b"), b"foo".to_vec())),
                    Mutation::Put((Key::from_raw(b"c"), b"foo".to_vec())),
                ],
                b"c".to_vec(),
                99,
                Options::default(),
                expect_ok_callback(tx.clone(), 0),
            )
            .unwrap();
        rx.recv().unwrap();

        let (lock_a, lock_b, lock_c) = (
            {
                let mut lock = LockInfo::default();
                lock.set_primary_lock(b"c".to_vec());
                lock.set_lock_version(99);
                lock.set_key(b"a".to_vec());
                lock
            },
            {
                let mut lock = LockInfo::default();
                lock.set_primary_lock(b"c".to_vec());
                lock.set_lock_version(99);
                lock.set_key(b"b".to_vec());
                lock
            },
            {
                let mut lock = LockInfo::default();
                lock.set_primary_lock(b"c".to_vec());
                lock.set_lock_version(99);
                lock.set_key(b"c".to_vec());
                lock
            },
        );

        // We should be able to resolve all locks for transaction ts=100 when there are this
        // many locks.
        let scanned_locks_coll = vec![
            1,
            RESOLVE_LOCK_BATCH_SIZE,
            RESOLVE_LOCK_BATCH_SIZE - 1,
            RESOLVE_LOCK_BATCH_SIZE + 1,
            RESOLVE_LOCK_BATCH_SIZE * 2,
            RESOLVE_LOCK_BATCH_SIZE * 2 - 1,
            RESOLVE_LOCK_BATCH_SIZE * 2 + 1,
        ];

        let is_rollback_coll = vec![
            false, // commit
            true,  // rollback
        ];
        let mut ts = 100;

        for scanned_locks in scanned_locks_coll {
            for is_rollback in &is_rollback_coll {
                let mut mutations = vec![];
                for i in 0..scanned_locks {
                    mutations.push(Mutation::Put((
                        Key::from_raw(format!("x{:08}", i).as_bytes()),
                        b"foo".to_vec(),
                    )));
                }

                storage
                    .async_prewrite(
                        Context::default(),
                        mutations,
                        b"x".to_vec(),
                        ts,
                        Options::default(),
                        expect_ok_callback(tx.clone(), 0),
                    )
                    .unwrap();
                rx.recv().unwrap();

                let mut txn_status = HashMap::default();
                txn_status.insert(
                    ts,
                    if *is_rollback {
                        0 // rollback
                    } else {
                        ts + 5 // commit, commit_ts = start_ts + 5
                    },
                );
                storage
                    .async_resolve_lock(
                        Context::default(),
                        txn_status,
                        expect_ok_callback(tx.clone(), 0),
                    )
                    .unwrap();
                rx.recv().unwrap();

                // All locks should be resolved except for a, b and c.
                storage
                    .async_scan_locks(
                        Context::default(),
                        ts,
                        vec![],
                        0,
                        expect_value_callback(
                            tx.clone(),
                            0,
                            vec![lock_a.clone(), lock_b.clone(), lock_c.clone()],
                        ),
                    )
                    .unwrap();
                rx.recv().unwrap();

                ts += 10;
            }
        }
    }

    #[test]
    fn test_resolve_lock_lite() {
        let storage = TestStorageBuilder::new().build().unwrap();
        let (tx, rx) = channel();

        storage
            .async_prewrite(
                Context::default(),
                vec![
                    Mutation::Put((Key::from_raw(b"a"), b"foo".to_vec())),
                    Mutation::Put((Key::from_raw(b"b"), b"foo".to_vec())),
                    Mutation::Put((Key::from_raw(b"c"), b"foo".to_vec())),
                ],
                b"c".to_vec(),
                99,
                Options::default(),
                expect_ok_callback(tx.clone(), 0),
            )
            .unwrap();
        rx.recv().unwrap();

        // Rollback key 'b' and key 'c' and left key 'a' still locked.
        let resolve_keys = vec![Key::from_raw(b"b"), Key::from_raw(b"c")];
        storage
            .async_resolve_lock_lite(
                Context::default(),
                99,
                0,
                resolve_keys,
                expect_ok_callback(tx.clone(), 0),
            )
            .unwrap();
        rx.recv().unwrap();

        // Check lock for key 'a'.
        let lock_a = {
            let mut lock = LockInfo::default();
            lock.set_primary_lock(b"c".to_vec());
            lock.set_lock_version(99);
            lock.set_key(b"a".to_vec());
            lock
        };
        storage
            .async_scan_locks(
                Context::default(),
                99,
                vec![],
                0,
                expect_value_callback(tx.clone(), 0, vec![lock_a]),
            )
            .unwrap();
        rx.recv().unwrap();

        // Resolve lock for key 'a'.
        storage
            .async_resolve_lock_lite(
                Context::default(),
                99,
                0,
                vec![Key::from_raw(b"a")],
                expect_ok_callback(tx.clone(), 0),
            )
            .unwrap();
        rx.recv().unwrap();

        storage
            .async_prewrite(
                Context::default(),
                vec![
                    Mutation::Put((Key::from_raw(b"a"), b"foo".to_vec())),
                    Mutation::Put((Key::from_raw(b"b"), b"foo".to_vec())),
                    Mutation::Put((Key::from_raw(b"c"), b"foo".to_vec())),
                ],
                b"c".to_vec(),
                101,
                Options::default(),
                expect_ok_callback(tx.clone(), 0),
            )
            .unwrap();
        rx.recv().unwrap();

        // Commit key 'b' and key 'c' and left key 'a' still locked.
        let resolve_keys = vec![Key::from_raw(b"b"), Key::from_raw(b"c")];
        storage
            .async_resolve_lock_lite(
                Context::default(),
                101,
                102,
                resolve_keys,
                expect_ok_callback(tx.clone(), 0),
            )
            .unwrap();
        rx.recv().unwrap();

        // Check lock for key 'a'.
        let lock_a = {
            let mut lock = LockInfo::default();
            lock.set_primary_lock(b"c".to_vec());
            lock.set_lock_version(101);
            lock.set_key(b"a".to_vec());
            lock
        };
        storage
            .async_scan_locks(
                Context::default(),
                101,
                vec![],
                0,
                expect_value_callback(tx.clone(), 0, vec![lock_a]),
            )
            .unwrap();
        rx.recv().unwrap();
    }
}<|MERGE_RESOLUTION|>--- conflicted
+++ resolved
@@ -48,11 +48,8 @@
 pub use self::txn::{FixtureStore, FixtureStoreScanner};
 pub use self::txn::{Msg, Scanner, Scheduler, SnapshotStore, Store};
 pub use self::types::{Key, KvPair, MvccInfo, Value};
-<<<<<<< HEAD
 use crate::gc_worker::{AutoGCConfig, GCSafePointProvider};
-=======
-
->>>>>>> 6c420ba3
+
 pub type Callback<T> = Box<dyn FnOnce(Result<T>) + Send>;
 
 // Short value max len must <= 255.

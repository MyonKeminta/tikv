// Copyright 2020 TiKV Project Authors. Licensed under Apache-2.0.

use engine_traits::CF_WRITE;
use txn_types::{Key, Mutation, TimeStamp};

use crate::storage::kv::WriteData;
use crate::storage::lock_manager::LockManager;
use crate::storage::mvcc::{
    has_data_in_range, Error as MvccError, ErrorInner as MvccErrorInner, MvccTxn,
};
use crate::storage::txn::actions::prewrite::prewrite;
<<<<<<< HEAD
use crate::storage::txn::actions::shared::handle_1pc;
use crate::storage::txn::commands::{WriteCommand, WriteContext, WriteResult};
=======
use crate::storage::txn::commands::{ResponsePolicy, WriteCommand, WriteContext, WriteResult};
>>>>>>> 5581e45f
use crate::storage::txn::{Error, ErrorInner, Result};
use crate::storage::{
    txn::commands::{Command, CommandExt, TypedCommand},
    types::PrewriteResult,
    Context, Error as StorageError, ProcessResult, Snapshot,
};

pub(crate) const FORWARD_MIN_MUTATIONS_NUM: usize = 12;

command! {
    /// The prewrite phase of a transaction. The first phase of 2PC.
    ///
    /// This prepares the system to commit the transaction. Later a [`Commit`](Command::Commit)
    /// or a [`Rollback`](Command::Rollback) should follow.
    Prewrite:
        cmd_ty => PrewriteResult,
        display => "kv::command::prewrite mutations({}) @ {} | {:?}", (mutations.len, start_ts, ctx),
        content => {
            /// The set of mutations to apply.
            mutations: Vec<Mutation>,
            /// The primary lock. Secondary locks (from `mutations`) will refer to the primary lock.
            primary: Vec<u8>,
            /// The transaction timestamp.
            start_ts: TimeStamp,
            lock_ttl: u64,
            skip_constraint_check: bool,
            /// How many keys this transaction involved.
            txn_size: u64,
            min_commit_ts: TimeStamp,
            /// Limits the maximum value of commit ts of async commit and 1PC, which can be used to
            /// avoid inconsistency with schema change.
            max_commit_ts: TimeStamp,
            /// All secondary keys in the whole transaction (i.e., as sent to all nodes, not only
            /// this node). Only present if using async commit.
            secondary_keys: Option<Vec<Vec<u8>>>,
            /// When the transaction involves only one region, it's possible to commit the
            /// transaction directly with 1PC protocol.
            try_one_pc: bool,
        }
}

impl CommandExt for Prewrite {
    ctx!();
    tag!(prewrite);
    ts!(start_ts);

    fn write_bytes(&self) -> usize {
        let mut bytes = 0;
        for m in &self.mutations {
            match *m {
                Mutation::Put((ref key, ref value)) | Mutation::Insert((ref key, ref value)) => {
                    bytes += key.as_encoded().len();
                    bytes += value.len();
                }
                Mutation::Delete(ref key) | Mutation::Lock(ref key) => {
                    bytes += key.as_encoded().len();
                }
                Mutation::CheckNotExists(_) => (),
            }
        }
        bytes
    }

    gen_lock!(mutations: multiple(|x| x.key()));
}

impl Prewrite {
    #[cfg(test)]
    pub fn with_defaults(
        mutations: Vec<Mutation>,
        primary: Vec<u8>,
        start_ts: TimeStamp,
    ) -> TypedCommand<PrewriteResult> {
        Prewrite::new(
            mutations,
            primary,
            start_ts,
            0,
            false,
            0,
            TimeStamp::default(),
            TimeStamp::default(),
            None,
            false,
            Context::default(),
        )
    }

    #[cfg(test)]
    pub fn with_1pc(
        mutations: Vec<Mutation>,
        primary: Vec<u8>,
        start_ts: TimeStamp,
        max_commit_ts: TimeStamp,
    ) -> TypedCommand<PrewriteResult> {
        Prewrite::new(
            mutations,
            primary,
            start_ts,
            0,
            false,
            0,
            TimeStamp::default(),
            max_commit_ts,
            None,
            true,
            Context::default(),
        )
    }

    #[cfg(test)]
    pub fn with_lock_ttl(
        mutations: Vec<Mutation>,
        primary: Vec<u8>,
        start_ts: TimeStamp,
        lock_ttl: u64,
    ) -> TypedCommand<PrewriteResult> {
        Prewrite::new(
            mutations,
            primary,
            start_ts,
            lock_ttl,
            false,
            0,
            TimeStamp::default(),
            TimeStamp::default(),
            None,
            false,
            Context::default(),
        )
    }

    pub fn with_context(
        mutations: Vec<Mutation>,
        primary: Vec<u8>,
        start_ts: TimeStamp,
        ctx: Context,
    ) -> TypedCommand<PrewriteResult> {
        Prewrite::new(
            mutations,
            primary,
            start_ts,
            0,
            false,
            0,
            TimeStamp::default(),
            TimeStamp::default(),
            None,
            false,
            ctx,
        )
    }
}

impl<S: Snapshot, L: LockManager> WriteCommand<S, L> for Prewrite {
    fn process_write(mut self, snapshot: S, context: WriteContext<'_, L>) -> Result<WriteResult> {
        let rows = self.mutations.len();
        if rows > FORWARD_MIN_MUTATIONS_NUM {
            self.mutations.sort_by(|a, b| a.key().cmp(b.key()));
            let left_key = self.mutations.first().unwrap().key();
            let right_key = self
                .mutations
                .last()
                .unwrap()
                .key()
                .clone()
                .append_ts(TimeStamp::zero());
            if !has_data_in_range(
                snapshot.clone(),
                CF_WRITE,
                left_key,
                &right_key,
                &mut context.statistics.write,
            )? {
                // If there is no data in range, we could skip constraint check.
                self.skip_constraint_check = true;
            }
        }

        // Async commit requires the max timestamp in the concurrency manager to be up-to-date.
        // If it is possibly stale due to leader transfer or region merge, return an error.
        // TODO: Fallback to non-async commit if not synced instead of returning an error.
        if (self.secondary_keys.is_some() || self.try_one_pc) && !snapshot.is_max_ts_synced() {
            return Err(ErrorInner::MaxTimestampNotSynced {
                region_id: self.get_ctx().get_region_id(),
                start_ts: self.start_ts,
            }
            .into());
        }

        let mut txn = MvccTxn::new(
            snapshot,
            self.start_ts,
            !self.ctx.get_not_fill_cache(),
            context.concurrency_manager,
        );

        // Set extra op here for getting the write record when check write conflict in prewrite.
        txn.extra_op = context.extra_op;

        let async_commit_pk: Option<Key> = self
            .secondary_keys
            .as_ref()
            .filter(|keys| !keys.is_empty())
            .map(|_| Key::from_raw(&self.primary));

        let mut locks = vec![];
        let mut final_min_commit_ts = TimeStamp::zero();
        for m in self.mutations {
            let mut secondaries = &self.secondary_keys.as_ref().map(|_| vec![]);

            if Some(m.key()) == async_commit_pk.as_ref() {
                secondaries = &self.secondary_keys;
            }
            match prewrite(
                &mut txn,
                m,
                &self.primary,
                secondaries,
                self.skip_constraint_check,
                self.lock_ttl,
                self.txn_size,
                self.min_commit_ts,
                self.max_commit_ts,
                self.try_one_pc,
            ) {
                Ok(ts) => {
                    if (secondaries.is_some() || self.try_one_pc) && final_min_commit_ts < ts {
                        final_min_commit_ts = ts;
                    }
                }
                e @ Err(MvccError(box MvccErrorInner::KeyIsLocked { .. })) => {
                    locks.push(
                        e.map(|_| ())
                            .map_err(Error::from)
                            .map_err(StorageError::from),
                    );
                }
                Err(e) => return Err(Error::from(e)),
            }
        }
        context.statistics.add(&txn.take_statistics());

        let async_commit_ts = if self.secondary_keys.is_some() {
            final_min_commit_ts
        } else {
            TimeStamp::zero()
        };

        let (pr, to_be_write, rows, ctx, lock_info, lock_guards) = if locks.is_empty() {
            let one_pc_commit_ts = if self.try_one_pc {
                assert_eq!(txn.locks_for_1pc.len(), rows);
                assert_ne!(final_min_commit_ts, TimeStamp::zero());
                // All keys can be successfully locked and `try_one_pc` is set. Try to directly
                // commit them.
                let (ts, released_locks) = handle_1pc(&mut txn, final_min_commit_ts);
                assert!(released_locks.is_empty());
                ts
            } else {
                assert!(txn.locks_for_1pc.is_empty());
                TimeStamp::zero()
            };

            let pr = ProcessResult::PrewriteResult {
                result: PrewriteResult {
                    locks: vec![],
                    min_commit_ts: async_commit_ts,
                    one_pc_commit_ts,
                },
            };
            let txn_extra = txn.take_extra();
            // Here the lock guards are taken and will be released after the write finishes.
            // If an error (KeyIsLocked or WriteConflict) occurs before, these lock guards
            // are dropped along with `txn` automatically.
            let lock_guards = txn.take_guards();
            let write_data = WriteData::new(txn.into_modifies(), txn_extra);
            (pr, write_data, rows, self.ctx, None, lock_guards)
        } else {
            // Skip write stage if some keys are locked.
            let pr = ProcessResult::PrewriteResult {
                result: PrewriteResult {
                    locks,
                    min_commit_ts: async_commit_ts,
                    one_pc_commit_ts: TimeStamp::zero(),
                },
            };
            (pr, WriteData::default(), 0, self.ctx, None, vec![])
        };
        let response_policy = if !async_commit_ts.is_zero() && context.async_apply_prewrite {
            ResponsePolicy::OnCommitted
        } else {
            ResponsePolicy::OnApplied
        };
        Ok(WriteResult {
            ctx,
            to_be_write,
            rows,
            pr,
            lock_info,
            lock_guards,
            response_policy,
        })
    }
}

#[cfg(test)]
mod tests {
    use kvproto::kvrpcpb::Context;

    use engine_traits::CF_WRITE;
    use txn_types::{Key, Mutation};

    use crate::storage::mvcc::{Error as MvccError, ErrorInner as MvccErrorInner};
    use crate::storage::txn::commands::test_util::{commit, prewrite, rollback};
    use crate::storage::txn::commands::FORWARD_MIN_MUTATIONS_NUM;
    use crate::storage::txn::{Error, ErrorInner};
    use crate::storage::{Engine, Snapshot, Statistics, TestEngineBuilder};

    fn inner_test_prewrite_skip_constraint_check(pri_key_number: u8, write_num: usize) {
        let mut mutations = Vec::default();
        let pri_key = &[pri_key_number];
        for i in 0..write_num {
            mutations.push(Mutation::Insert((
                Key::from_raw(&[i as u8]),
                b"100".to_vec(),
            )));
        }
        let mut statistic = Statistics::default();
        let engine = TestEngineBuilder::new().build().unwrap();
        prewrite(
            &engine,
            &mut statistic,
            vec![Mutation::Put((
                Key::from_raw(&[pri_key_number]),
                b"100".to_vec(),
            ))],
            pri_key.to_vec(),
            99,
            None,
        )
        .unwrap();
        assert_eq!(1, statistic.write.seek);
        let e = prewrite(
            &engine,
            &mut statistic,
            mutations.clone(),
            pri_key.to_vec(),
            100,
            None,
        )
        .err()
        .unwrap();
        assert_eq!(2, statistic.write.seek);
        match e {
            Error(box ErrorInner::Mvcc(MvccError(box MvccErrorInner::KeyIsLocked(_)))) => (),
            _ => panic!("error type not match"),
        }
        commit(
            &engine,
            &mut statistic,
            vec![Key::from_raw(&[pri_key_number])],
            99,
            102,
        )
        .unwrap();
        assert_eq!(2, statistic.write.seek);
        let e = prewrite(
            &engine,
            &mut statistic,
            mutations.clone(),
            pri_key.to_vec(),
            101,
            None,
        )
        .err()
        .unwrap();
        match e {
            Error(box ErrorInner::Mvcc(MvccError(box MvccErrorInner::WriteConflict {
                ..
            }))) => (),
            _ => panic!("error type not match"),
        }
        let e = prewrite(
            &engine,
            &mut statistic,
            mutations.clone(),
            pri_key.to_vec(),
            104,
            None,
        )
        .err()
        .unwrap();
        match e {
            Error(box ErrorInner::Mvcc(MvccError(box MvccErrorInner::AlreadyExist { .. }))) => (),
            _ => panic!("error type not match"),
        }

        statistic.write.seek = 0;
        let ctx = Context::default();
        engine
            .delete_cf(
                &ctx,
                CF_WRITE,
                Key::from_raw(&[pri_key_number]).append_ts(102.into()),
            )
            .unwrap();
        prewrite(
            &engine,
            &mut statistic,
            mutations.clone(),
            pri_key.to_vec(),
            104,
            None,
        )
        .unwrap();
        // All keys are prewrited successful with only one seek operations.
        assert_eq!(1, statistic.write.seek);
        let keys: Vec<Key> = mutations.iter().map(|m| m.key().clone()).collect();
        commit(&engine, &mut statistic, keys.clone(), 104, 105).unwrap();
        let snap = engine.snapshot(&ctx).unwrap();
        for k in keys {
            let v = snap.get_cf(CF_WRITE, &k.append_ts(105.into())).unwrap();
            assert!(v.is_some());
        }
    }

    #[test]
    fn test_prewrite_skip_constraint_check() {
        inner_test_prewrite_skip_constraint_check(0, FORWARD_MIN_MUTATIONS_NUM + 1);
        inner_test_prewrite_skip_constraint_check(5, FORWARD_MIN_MUTATIONS_NUM + 1);
        inner_test_prewrite_skip_constraint_check(
            FORWARD_MIN_MUTATIONS_NUM as u8,
            FORWARD_MIN_MUTATIONS_NUM + 1,
        );
    }

    #[test]
    fn test_prewrite_skip_too_many_tombstone() {
        use crate::server::gc_worker::gc_by_compact;
        use crate::storage::kv::PerfStatisticsInstant;
        use engine_rocks::{set_perf_level, PerfLevel};
        let mut mutations = Vec::default();
        let pri_key_number = 0;
        let pri_key = &[pri_key_number];
        for i in 0..40 {
            mutations.push(Mutation::Insert((
                Key::from_raw(&[i as u8]),
                b"100".to_vec(),
            )));
        }
        let engine = TestEngineBuilder::new().build().unwrap();
        let keys: Vec<Key> = mutations.iter().map(|m| m.key().clone()).collect();
        let mut statistic = Statistics::default();
        prewrite(
            &engine,
            &mut statistic,
            mutations.clone(),
            pri_key.to_vec(),
            100,
            None,
        )
        .unwrap();
        // Rollback to make tombstones in lock-cf.
        rollback(&engine, &mut statistic, keys, 100).unwrap();
        // Gc rollback flags store in write-cf to make sure the next prewrite operation will skip
        // seek write cf.
        gc_by_compact(&engine, pri_key, 101);
        set_perf_level(PerfLevel::EnableTimeExceptForMutex);
        let perf = PerfStatisticsInstant::new();
        let mut statistic = Statistics::default();
        while mutations.len() > FORWARD_MIN_MUTATIONS_NUM + 1 {
            mutations.pop();
        }
        prewrite(
            &engine,
            &mut statistic,
            mutations,
            pri_key.to_vec(),
            110,
            None,
        )
        .unwrap();
        let d = perf.delta();
        assert_eq!(1, statistic.write.seek);
        assert_eq!(d.0.internal_delete_skipped_count, 0);
    }

<<<<<<< HEAD
    #[test]
    fn test_prewrite_1pc() {
        use crate::storage::mvcc::tests::{must_get, must_get_commit_ts, must_unlocked};
=======
    fn prewrite<E: Engine>(
        engine: &E,
        statistics: &mut Statistics,
        mutations: Vec<Mutation>,
        primary: Vec<u8>,
        start_ts: u64,
    ) -> Result<()> {
        let ctx = Context::default();
        let snap = engine.snapshot(&ctx)?;
        let concurrency_manager = ConcurrencyManager::new(start_ts.into());
        let cmd = Prewrite::with_defaults(mutations, primary, TimeStamp::from(start_ts));
        let context = WriteContext {
            lock_mgr: &DummyLockManager {},
            concurrency_manager,
            extra_op: ExtraOp::Noop,
            statistics,
            pipelined_pessimistic_lock: false,
            async_apply_prewrite: false,
        };
        let ret = cmd.cmd.process_write(snap, context)?;
        if let ProcessResult::PrewriteResult {
            result: PrewriteResult { locks, .. },
        } = ret.pr
        {
            if !locks.is_empty() {
                let info = LockInfo::default();
                return Err(Error::from(ErrorInner::Mvcc(MvccError::from(
                    MvccErrorInner::KeyIsLocked(info),
                ))));
            }
        }
        let ctx = Context::default();
        engine.write(&ctx, ret.to_be_write).unwrap();
        Ok(())
    }

    fn commit<E: Engine>(
        engine: &E,
        statistics: &mut Statistics,
        keys: Vec<Key>,
        lock_ts: u64,
        commit_ts: u64,
    ) -> Result<()> {
        let ctx = Context::default();
        let snap = engine.snapshot(&ctx)?;
        let concurrency_manager = ConcurrencyManager::new(lock_ts.into());
        let cmd = Commit::new(
            keys,
            TimeStamp::from(lock_ts),
            TimeStamp::from(commit_ts),
            ctx,
        );

        let context = WriteContext {
            lock_mgr: &DummyLockManager {},
            concurrency_manager,
            extra_op: ExtraOp::Noop,
            statistics,
            pipelined_pessimistic_lock: false,
            async_apply_prewrite: false,
        };
>>>>>>> 5581e45f

        let engine = TestEngineBuilder::new().build().unwrap();
        let key = b"k";
        let value = b"v";
        let mutations = vec![Mutation::Put((Key::from_raw(key), value.to_vec()))];

<<<<<<< HEAD
        let mut statistics = Statistics::default();
        prewrite(
            &engine,
            &mut statistics,
            mutations,
            key.to_vec(),
            10,
            Some(15),
        )
        .unwrap();
        must_unlocked(&engine, key);
        must_get(&engine, key, 12, value);
        must_get_commit_ts(&engine, key, 10, 11);
=======
    fn rollback<E: Engine>(
        engine: &E,
        statistics: &mut Statistics,
        keys: Vec<Key>,
        start_ts: u64,
    ) -> Result<()> {
        let ctx = Context::default();
        let snap = engine.snapshot(&ctx)?;
        let concurrency_manager = ConcurrencyManager::new(start_ts.into());
        let cmd = Rollback::new(keys, TimeStamp::from(start_ts), ctx);
        let context = WriteContext {
            lock_mgr: &DummyLockManager {},
            concurrency_manager,
            extra_op: ExtraOp::Noop,
            statistics,
            pipelined_pessimistic_lock: false,
            async_apply_prewrite: false,
        };
>>>>>>> 5581e45f

        // TODO: Test checking max_commit_ts.
    }
}<|MERGE_RESOLUTION|>--- conflicted
+++ resolved
@@ -9,12 +9,8 @@
     has_data_in_range, Error as MvccError, ErrorInner as MvccErrorInner, MvccTxn,
 };
 use crate::storage::txn::actions::prewrite::prewrite;
-<<<<<<< HEAD
 use crate::storage::txn::actions::shared::handle_1pc;
-use crate::storage::txn::commands::{WriteCommand, WriteContext, WriteResult};
-=======
 use crate::storage::txn::commands::{ResponsePolicy, WriteCommand, WriteContext, WriteResult};
->>>>>>> 5581e45f
 use crate::storage::txn::{Error, ErrorInner, Result};
 use crate::storage::{
     txn::commands::{Command, CommandExt, TypedCommand},
@@ -502,80 +498,15 @@
         assert_eq!(d.0.internal_delete_skipped_count, 0);
     }
 
-<<<<<<< HEAD
     #[test]
     fn test_prewrite_1pc() {
         use crate::storage::mvcc::tests::{must_get, must_get_commit_ts, must_unlocked};
-=======
-    fn prewrite<E: Engine>(
-        engine: &E,
-        statistics: &mut Statistics,
-        mutations: Vec<Mutation>,
-        primary: Vec<u8>,
-        start_ts: u64,
-    ) -> Result<()> {
-        let ctx = Context::default();
-        let snap = engine.snapshot(&ctx)?;
-        let concurrency_manager = ConcurrencyManager::new(start_ts.into());
-        let cmd = Prewrite::with_defaults(mutations, primary, TimeStamp::from(start_ts));
-        let context = WriteContext {
-            lock_mgr: &DummyLockManager {},
-            concurrency_manager,
-            extra_op: ExtraOp::Noop,
-            statistics,
-            pipelined_pessimistic_lock: false,
-            async_apply_prewrite: false,
-        };
-        let ret = cmd.cmd.process_write(snap, context)?;
-        if let ProcessResult::PrewriteResult {
-            result: PrewriteResult { locks, .. },
-        } = ret.pr
-        {
-            if !locks.is_empty() {
-                let info = LockInfo::default();
-                return Err(Error::from(ErrorInner::Mvcc(MvccError::from(
-                    MvccErrorInner::KeyIsLocked(info),
-                ))));
-            }
-        }
-        let ctx = Context::default();
-        engine.write(&ctx, ret.to_be_write).unwrap();
-        Ok(())
-    }
-
-    fn commit<E: Engine>(
-        engine: &E,
-        statistics: &mut Statistics,
-        keys: Vec<Key>,
-        lock_ts: u64,
-        commit_ts: u64,
-    ) -> Result<()> {
-        let ctx = Context::default();
-        let snap = engine.snapshot(&ctx)?;
-        let concurrency_manager = ConcurrencyManager::new(lock_ts.into());
-        let cmd = Commit::new(
-            keys,
-            TimeStamp::from(lock_ts),
-            TimeStamp::from(commit_ts),
-            ctx,
-        );
-
-        let context = WriteContext {
-            lock_mgr: &DummyLockManager {},
-            concurrency_manager,
-            extra_op: ExtraOp::Noop,
-            statistics,
-            pipelined_pessimistic_lock: false,
-            async_apply_prewrite: false,
-        };
->>>>>>> 5581e45f
 
         let engine = TestEngineBuilder::new().build().unwrap();
         let key = b"k";
         let value = b"v";
         let mutations = vec![Mutation::Put((Key::from_raw(key), value.to_vec()))];
 
-<<<<<<< HEAD
         let mut statistics = Statistics::default();
         prewrite(
             &engine,
@@ -589,26 +520,6 @@
         must_unlocked(&engine, key);
         must_get(&engine, key, 12, value);
         must_get_commit_ts(&engine, key, 10, 11);
-=======
-    fn rollback<E: Engine>(
-        engine: &E,
-        statistics: &mut Statistics,
-        keys: Vec<Key>,
-        start_ts: u64,
-    ) -> Result<()> {
-        let ctx = Context::default();
-        let snap = engine.snapshot(&ctx)?;
-        let concurrency_manager = ConcurrencyManager::new(start_ts.into());
-        let cmd = Rollback::new(keys, TimeStamp::from(start_ts), ctx);
-        let context = WriteContext {
-            lock_mgr: &DummyLockManager {},
-            concurrency_manager,
-            extra_op: ExtraOp::Noop,
-            statistics,
-            pipelined_pessimistic_lock: false,
-            async_apply_prewrite: false,
-        };
->>>>>>> 5581e45f
 
         // TODO: Test checking max_commit_ts.
     }

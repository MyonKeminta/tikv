--- conflicted
+++ resolved
@@ -364,29 +364,18 @@
 pub mod tests {
     use super::super::ScannerBuilder;
     use super::*;
-<<<<<<< HEAD
+    use crate::storage::kv::{Engine, TestEngineBuilder};
     use crate::storage::mvcc::lock::{Lock, LockType};
-=======
-    use crate::storage::kv::{Engine, TestEngineBuilder};
->>>>>>> df674dd0
     use crate::storage::mvcc::tests::*;
 
     use kvproto::kvrpcpb::Context;
 
     #[derive(Default)]
-<<<<<<< HEAD
     pub struct EntryBuilder {
         pub key: Vec<u8>,
         pub value: Vec<u8>,
-        pub start_ts: u64,
-        pub commit_ts: u64,
-=======
-    struct EntryBuilder {
-        key: Vec<u8>,
-        value: Vec<u8>,
-        start_ts: TimeStamp,
-        commit_ts: TimeStamp,
->>>>>>> df674dd0
+        pub start_ts: TimeStamp,
+        pub commit_ts: TimeStamp,
     }
 
     impl EntryBuilder {
@@ -398,19 +387,11 @@
             self.value = val.to_owned();
             self
         }
-<<<<<<< HEAD
-        pub fn start_ts(&mut self, start_ts: u64) -> &mut Self {
+        pub fn start_ts(&mut self, start_ts: TimeStamp) -> &mut Self {
             self.start_ts = start_ts;
             self
         }
-        pub fn commit_ts(&mut self, commit_ts: u64) -> &mut Self {
-=======
-        fn start_ts(&mut self, start_ts: TimeStamp) -> &mut Self {
-            self.start_ts = start_ts;
-            self
-        }
-        fn commit_ts(&mut self, commit_ts: TimeStamp) -> &mut Self {
->>>>>>> df674dd0
+        pub fn commit_ts(&mut self, commit_ts: TimeStamp) -> &mut Self {
             self.commit_ts = commit_ts;
             self
         }

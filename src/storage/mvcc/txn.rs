// Copyright 2016 TiKV Project Authors. Licensed under Apache-2.0.

use crate::storage::kv::{Modify, ScanMode, Snapshot, Statistics, WriteData};
use crate::storage::mvcc::{
    metrics::*, reader::MvccReader, reader::TxnCommitRecord, ErrorInner, Result,
};
use crate::storage::types::TxnStatus;
use concurrency_manager::{ConcurrencyManager, KeyHandleGuard};
use engine_traits::{CF_DEFAULT, CF_LOCK, CF_WRITE};
use kvproto::kvrpcpb::{ExtraOp, IsolationLevel};
use std::fmt;
use txn_types::{
    Key, Lock, LockType, MutationType, OldValue, TimeStamp, TxnExtra, Value, Write, WriteType,
};

pub const MAX_TXN_WRITE_SIZE: usize = 32 * 1024;

#[derive(Default, Clone, Copy)]
pub struct GcInfo {
    pub found_versions: usize,
    pub deleted_versions: usize,
    pub is_completed: bool,
}

/// Generate the Write record that should be written that means to to perform a specified rollback
/// operation.
pub(crate) fn make_rollback(
    start_ts: TimeStamp,
    protected: bool,
    overlapped_write: Option<Write>,
) -> Option<Write> {
    match overlapped_write {
        Some(write) => {
            assert!(start_ts > write.start_ts);
            if protected {
                Some(write.set_overlapped_rollback(true))
            } else {
                // No need to update the original write.
                None
            }
        }
        None => Some(Write::new_rollback(start_ts, protected)),
    }
}

#[derive(Debug, Copy, Clone, Eq, PartialEq)]
pub enum MissingLockAction {
    Rollback,
    ProtectedRollback,
    ReturnError,
}

impl MissingLockAction {
    fn rollback_protect(protect_rollback: bool) -> MissingLockAction {
        if protect_rollback {
            MissingLockAction::ProtectedRollback
        } else {
            MissingLockAction::Rollback
        }
    }

    pub(crate) fn rollback(rollback_if_not_exist: bool) -> MissingLockAction {
        if rollback_if_not_exist {
            MissingLockAction::ProtectedRollback
        } else {
            MissingLockAction::ReturnError
        }
    }

    fn construct_write(&self, ts: TimeStamp, overlapped_write: Option<Write>) -> Option<Write> {
        match self {
            MissingLockAction::Rollback => make_rollback(ts, false, overlapped_write),
            MissingLockAction::ProtectedRollback => make_rollback(ts, true, overlapped_write),
            _ => unreachable!(),
        }
    }
}

/// `ReleasedLock` contains the information of the lock released by `commit`, `rollback` and so on.
/// It's used by `LockManager` to wake up transactions waiting for locks.
#[derive(Debug, PartialEq)]
pub struct ReleasedLock {
    /// The hash value of the lock.
    pub hash: u64,
    /// Whether it is a pessimistic lock.
    pub pessimistic: bool,
}

impl ReleasedLock {
    fn new(key: &Key, pessimistic: bool) -> Self {
        Self {
            hash: key.gen_hash(),
            pessimistic,
        }
    }
}

#[derive(Debug, PartialEq)]
pub enum SecondaryLockStatus {
    Locked(Lock),
    Committed(TimeStamp),
    RolledBack,
}

/// An abstraction of a locally-transactional MVCC key-value store
pub struct MvccTxn<S: Snapshot> {
    pub(crate) reader: MvccReader<S>,
    pub(crate) start_ts: TimeStamp,
    write_size: usize,
    writes: WriteData,
    // When 1PC is enabled, locks will be collected here instead of marshalled and put into `writes`,
    // so it can be further processed. The elements are tuples representing
    // (key,lock, remove_pessimistic_lock)
    pub(crate) locks_for_1pc: Vec<(Key, Lock, bool)>,
    // collapse continuous rollbacks.
    pub(crate) collapse_rollback: bool,
    pub extra_op: ExtraOp,
    // `concurrency_manager` is used to set memory locks for prewritten keys.
    // Prewritten locks of async commit transactions should be visible to
    // readers before they are written to the engine.
    pub(crate) concurrency_manager: ConcurrencyManager,
    // After locks are stored in memory in prewrite, the KeyHandleGuard
    // needs to be stored here.
    // When the locks are written to the underlying engine, subsequent
    // reading requests should be able to read the locks from the engine.
    // So these guards can be released after finishing writing.
    pub(crate) guards: Vec<KeyHandleGuard>,
}

impl<S: Snapshot> MvccTxn<S> {
    pub fn new(
        snapshot: S,
        start_ts: TimeStamp,
        fill_cache: bool,
        concurrency_manager: ConcurrencyManager,
    ) -> MvccTxn<S> {
        // FIXME: use session variable to indicate fill cache or not.

        // ScanMode is `None`, since in prewrite and other operations, keys are not given in
        // order and we use prefix seek for each key. An exception is GC, which uses forward
        // scan only.
        // IsolationLevel is `Si`, actually the method we use in MvccTxn does not rely on
        // isolation level, so it can be any value.
        Self::from_reader(
            MvccReader::new(snapshot, None, fill_cache, IsolationLevel::Si),
            start_ts,
            concurrency_manager,
        )
    }

    // Use `ScanMode::Forward` when gc.
    // When `scan_mode` is `Some(ScanMode::Forward)`, all keys must be written by
    // in ascending order.
    pub fn for_scan(
        snapshot: S,
        scan_mode: Option<ScanMode>,
        start_ts: TimeStamp,
        fill_cache: bool,
        concurrency_manager: ConcurrencyManager,
    ) -> MvccTxn<S> {
        Self::from_reader(
            MvccReader::new(snapshot, scan_mode, fill_cache, IsolationLevel::Si),
            start_ts,
            concurrency_manager,
        )
    }

    fn from_reader(
        reader: MvccReader<S>,
        start_ts: TimeStamp,
        concurrency_manager: ConcurrencyManager,
    ) -> MvccTxn<S> {
        MvccTxn {
            reader,
            start_ts,
            write_size: 0,
            writes: WriteData::default(),
            locks_for_1pc: Vec::new(),
            collapse_rollback: true,
            extra_op: ExtraOp::Noop,
            concurrency_manager,
            guards: vec![],
        }
    }

    pub fn collapse_rollback(&mut self, collapse: bool) {
        self.collapse_rollback = collapse;
    }

    pub fn set_start_ts(&mut self, start_ts: TimeStamp) {
        self.start_ts = start_ts;
    }

    pub fn into_modifies(self) -> Vec<Modify> {
        assert!(self.locks_for_1pc.is_empty());
        self.writes.modifies
    }

    pub fn take_extra(&mut self) -> TxnExtra {
        std::mem::take(&mut self.writes.extra)
    }

    pub fn take_guards(&mut self) -> Vec<KeyHandleGuard> {
        std::mem::take(&mut self.guards)
    }

    pub fn take_statistics(&mut self) -> Statistics {
        let mut statistics = Statistics::default();
        self.reader.collect_statistics_into(&mut statistics);
        statistics
    }

    pub fn write_size(&self) -> usize {
        self.write_size
    }

    pub(crate) fn put_lock(&mut self, key: Key, lock: &Lock) {
        let write = Modify::Put(CF_LOCK, key, lock.to_bytes());
        self.write_size += write.size();
        self.writes.modifies.push(write);
    }

    pub(crate) fn put_locks_for_1pc(&mut self, key: Key, lock: Lock, remove_pessimstic_lock: bool) {
        self.locks_for_1pc.push((key, lock, remove_pessimstic_lock));
    }

    pub(crate) fn unlock_key(&mut self, key: Key, pessimistic: bool) -> Option<ReleasedLock> {
        let released = ReleasedLock::new(&key, pessimistic);
        let write = Modify::Delete(CF_LOCK, key);
        self.write_size += write.size();
        self.writes.modifies.push(write);
        Some(released)
    }

    pub(crate) fn put_value(&mut self, key: Key, ts: TimeStamp, value: Value) {
        let write = Modify::Put(CF_DEFAULT, key.append_ts(ts), value);
        self.write_size += write.size();
        self.writes.modifies.push(write);
    }

    fn delete_value(&mut self, key: Key, ts: TimeStamp) {
        let write = Modify::Delete(CF_DEFAULT, key.append_ts(ts));
        self.write_size += write.size();
        self.writes.modifies.push(write);
    }

    pub(crate) fn put_write(&mut self, key: Key, ts: TimeStamp, value: Value) {
        let write = Modify::Put(CF_WRITE, key.append_ts(ts), value);
        self.write_size += write.size();
        self.writes.modifies.push(write);
    }

    fn delete_write(&mut self, key: Key, ts: TimeStamp) {
        let write = Modify::Delete(CF_WRITE, key.append_ts(ts));
        self.write_size += write.size();
        self.writes.modifies.push(write);
    }

    fn key_exist(&mut self, key: &Key, ts: TimeStamp) -> Result<bool> {
        Ok(self.reader.get_write(&key, ts)?.is_some())
    }
    // Check whether there's an overlapped write record, and then perform rollback. The actual behavior
    // to do the rollback differs according to whether there's an overlapped write record.
    pub(crate) fn check_write_and_rollback_lock(
        &mut self,
        key: Key,
        lock: &Lock,
        is_pessimistic_txn: bool,
    ) -> Result<Option<ReleasedLock>> {
        let overlapped_write = self
            .reader
            .get_txn_commit_record(&key, self.start_ts)?
            .unwrap_none();
        self.rollback_lock(key, lock, is_pessimistic_txn, overlapped_write)
    }

    fn rollback_lock(
        &mut self,
        key: Key,
        lock: &Lock,
        is_pessimistic_txn: bool,
        overlapped_write: Option<Write>,
    ) -> Result<Option<ReleasedLock>> {
        // If prewrite type is DEL or LOCK or PESSIMISTIC, it is no need to delete value.
        if lock.short_value.is_none() && lock.lock_type == LockType::Put {
            self.delete_value(key.clone(), lock.ts);
        }

        // Only the primary key of a pessimistic transaction needs to be protected.
        let protected: bool = is_pessimistic_txn && key.is_encoded_from(&lock.primary);
        if let Some(write) = make_rollback(self.start_ts, protected, overlapped_write) {
            self.put_write(key.clone(), self.start_ts, write.as_ref().to_bytes());
        }
        if self.collapse_rollback {
            self.collapse_prev_rollback(key.clone())?;
        }
        Ok(self.unlock_key(key, is_pessimistic_txn))
    }

    /// Add the timestamp of the current rollback operation to another transaction's lock if
    /// necessary.
    ///
    /// When putting rollback record on a key that's locked by another transaction, the second
    /// transaction may overwrite the current rollback record when it's committed. Sometimes it may
    /// break consistency. To solve the problem, add the timestamp of the current rollback to the
    /// lock. So when the lock is committed, it can check if it will overwrite a rollback record
    /// by checking the information in the lock.
    pub(crate) fn mark_rollback_on_mismatching_lock(
        &mut self,
        key: &Key,
        mut lock: Lock,
        is_protected: bool,
    ) {
        assert_ne!(lock.ts, self.start_ts);

        if !is_protected {
            // A non-protected rollback record is ok to be overwritten, so do nothing in this case.
            return;
        }

        if self.start_ts < lock.min_commit_ts {
            // The rollback will surely not be overwritten by committing the lock. Do nothing.
            return;
        }

        if !lock.use_async_commit {
            // Currently only async commit may use calculated commit_ts. Do nothing if it's not a
            // async commit transaction.
            return;
        }

        lock.rollback_ts.push(self.start_ts);
        self.put_lock(key.clone(), &lock);
    }

    /// Checks the existence of the key according to `should_not_exist`.
    /// If not, returns an `AlreadyExist` error.
    pub(crate) fn check_data_constraint(
        &mut self,
        should_not_exist: bool,
        write: &Write,
        write_commit_ts: TimeStamp,
        key: &Key,
    ) -> Result<()> {
        if !should_not_exist || write.write_type == WriteType::Delete {
            return Ok(());
        }

        // The current key exists under any of the following conditions:
        // 1.The current write type is `PUT`
        // 2.The current write type is `Rollback` or `Lock`, and the key have an older version.
        if write.write_type == WriteType::Put || self.key_exist(&key, write_commit_ts.prev())? {
            return Err(ErrorInner::AlreadyExist { key: key.to_raw()? }.into());
        }

        Ok(())
    }

    // Pessimistic transactions only acquire pessimistic locks on row keys.
    // The corresponding index keys are not locked until pessimistic prewrite.
    // It's possible that lock conflict occurs on them, but the isolation is
    // guaranteed by pessimistic locks on row keys, so let TiDB resolves these
    // locks immediately.
    pub(crate) fn handle_non_pessimistic_lock_conflict(&self, key: Key, lock: Lock) -> Result<()> {
        // The previous pessimistic transaction has been committed or aborted.
        // Resolve it immediately.
        //
        // Because the row key is locked, the optimistic transaction will
        // abort. Resolve it immediately.
        let mut info = lock.into_lock_info(key.into_raw()?);
        // Set ttl to 0 so TiDB will resolve lock immediately.
        info.set_lock_ttl(0);
        Err(ErrorInner::KeyIsLocked(info).into())
    }

    // TiKV may fails to write pessimistic locks due to pipelined process.
    // If the data is not changed after acquiring the lock, we can still prewrite the key.
    pub(crate) fn amend_pessimistic_lock(
        &mut self,
        pipelined_pessimistic_lock: bool,
        key: &Key,
    ) -> Result<()> {
        if !pipelined_pessimistic_lock {
            // Pessimistic lock does not exist, the transaction should be aborted.
            warn!(
                "prewrite failed (pessimistic lock not found)";
                "start_ts" => self.start_ts,
                "key" => %key
            );
            return Err(ErrorInner::PessimisticLockNotFound {
                start_ts: self.start_ts,
                key: key.clone().into_raw()?,
            }
            .into());
        }
        if let Some((commit_ts, _)) = self.reader.seek_write(key, TimeStamp::max())? {
            // The invariants of pessimistic locks are:
            //   1. lock's for_update_ts >= key's latest commit_ts
            //   2. lock's for_update_ts >= txn's start_ts
            //   3. If the data is changed after acquiring the pessimistic lock, key's new commit_ts > lock's for_update_ts
            //
            // So, if the key's latest commit_ts is still less than or equal to lock's for_update_ts, the data is not changed.
            // However, we can't get lock's for_update_ts in current implementation (txn's for_update_ts is updated for each DML),
            // we can only use txn's start_ts to check -- If the key's commit_ts is less than txn's start_ts, it's less than
            // lock's for_update_ts too.
            if commit_ts >= self.start_ts {
                warn!(
                    "prewrite failed (pessimistic lock not found)";
                    "start_ts" => self.start_ts,
                    "commit_ts" => commit_ts,
                    "key" => %key
                );
                MVCC_CONFLICT_COUNTER
                    .pipelined_acquire_pessimistic_lock_amend_fail
                    .inc();
                return Err(ErrorInner::PessimisticLockNotFound {
                    start_ts: self.start_ts,
                    key: key.clone().into_raw()?,
                }
                .into());
            }
        }
        // Used pipelined pessimistic lock acquiring in this txn but failed
        // Luckily no other txn modified this lock, amend it by treat it as optimistic txn.
        MVCC_CONFLICT_COUNTER
            .pipelined_acquire_pessimistic_lock_amend_success
            .inc();
        Ok(())
    }

    pub fn rollback(&mut self, key: Key) -> Result<Option<ReleasedLock>> {
        fail_point!("rollback", |err| Err(make_txn_error(
            err,
            &key,
            self.start_ts,
        )
        .into()));

        // Rollback is called only if the transaction is known to fail. Under the circumstances,
        // the rollback record needn't be protected.
        self.cleanup(key, TimeStamp::zero(), false)
    }

    pub(crate) fn check_txn_status_missing_lock(
        &mut self,
        primary_key: Key,
        mismatch_lock: Option<Lock>,
        action: MissingLockAction,
    ) -> Result<TxnStatus> {
        MVCC_CHECK_TXN_STATUS_COUNTER_VEC.get_commit_info.inc();

        match self
            .reader
            .get_txn_commit_record(&primary_key, self.start_ts)?
        {
            TxnCommitRecord::SingleRecord { commit_ts, write } => {
                if write.write_type == WriteType::Rollback {
                    Ok(TxnStatus::RolledBack)
                } else {
                    Ok(TxnStatus::committed(commit_ts))
                }
            }
            TxnCommitRecord::OverlappedRollback { .. } => Ok(TxnStatus::RolledBack),
            TxnCommitRecord::None { overlapped_write } => {
                if MissingLockAction::ReturnError == action {
                    return Err(ErrorInner::TxnNotFound {
                        start_ts: self.start_ts,
                        key: primary_key.into_raw()?,
                    }
                    .into());
                }

                let ts = self.start_ts;

                // collapse previous rollback if exist.
                if self.collapse_rollback {
                    self.collapse_prev_rollback(primary_key.clone())?;
                }

                if let (Some(l), None) = (mismatch_lock, overlapped_write.as_ref()) {
                    self.mark_rollback_on_mismatching_lock(
                        &primary_key,
                        l,
                        action == MissingLockAction::ProtectedRollback,
                    );
                }

                // Insert a Rollback to Write CF in case that a stale prewrite
                // command is received after a cleanup command.
                if let Some(write) = action.construct_write(ts, overlapped_write) {
                    self.put_write(primary_key, ts, write.as_ref().to_bytes());
                }
                MVCC_CHECK_TXN_STATUS_COUNTER_VEC.rollback.inc();

                Ok(TxnStatus::LockNotExist)
            }
        }
    }

    /// Cleanup the lock if it's TTL has expired, comparing with `current_ts`. If `current_ts` is 0,
    /// cleanup the lock without checking TTL. If the lock is the primary lock of a pessimistic
    /// transaction, the rollback record is protected from being collapsed.
    ///
    /// Returns the released lock. Returns error if the key is locked or has already been
    /// committed.
    pub fn cleanup(
        &mut self,
        key: Key,
        current_ts: TimeStamp,
        protect_rollback: bool,
    ) -> Result<Option<ReleasedLock>> {
        fail_point!("cleanup", |err| Err(make_txn_error(
            err,
            &key,
            self.start_ts,
        )
        .into()));

        match self.reader.load_lock(&key)? {
            Some(ref lock) if lock.ts == self.start_ts => {
                // If current_ts is not 0, check the Lock's TTL.
                // If the lock is not expired, do not rollback it but report key is locked.
                if !current_ts.is_zero() && lock.ts.physical() + lock.ttl >= current_ts.physical() {
                    return Err(ErrorInner::KeyIsLocked(
                        lock.clone().into_lock_info(key.into_raw()?),
                    )
                    .into());
                }

                let is_pessimistic_txn = !lock.for_update_ts.is_zero();
                self.check_write_and_rollback_lock(key, lock, is_pessimistic_txn)
            }
            l => match self.check_txn_status_missing_lock(
                key,
                l,
                MissingLockAction::rollback_protect(protect_rollback),
            )? {
                TxnStatus::Committed { commit_ts } => {
                    MVCC_CONFLICT_COUNTER.rollback_committed.inc();
                    Err(ErrorInner::Committed { commit_ts }.into())
                }
                TxnStatus::RolledBack => {
                    // Return Ok on Rollback already exist.
                    MVCC_DUPLICATE_CMD_COUNTER_VEC.rollback.inc();
                    Ok(None)
                }
                TxnStatus::LockNotExist => Ok(None),
                _ => unreachable!(),
            },
        }
    }

    pub(crate) fn collapse_prev_rollback(&mut self, key: Key) -> Result<()> {
        if let Some((commit_ts, write)) = self.reader.seek_write(&key, self.start_ts)? {
            if write.write_type == WriteType::Rollback && !write.as_ref().is_protected() {
                self.delete_write(key, commit_ts);
            }
        }
        Ok(())
    }

    pub fn gc(&mut self, key: Key, safe_point: TimeStamp) -> Result<GcInfo> {
        let mut remove_older = false;
        let mut ts = TimeStamp::max();
        let mut found_versions = 0;
        let mut deleted_versions = 0;
        let mut latest_delete = None;
        let mut is_completed = true;
        while let Some((commit, write)) = self.reader.seek_write(&key, ts)? {
            ts = commit.prev();
            found_versions += 1;

            if self.write_size >= MAX_TXN_WRITE_SIZE {
                // Cannot remove latest delete when we haven't iterate all versions.
                latest_delete = None;
                is_completed = false;
                break;
            }

            if remove_older {
                self.delete_write(key.clone(), commit);
                if write.write_type == WriteType::Put && write.short_value.is_none() {
                    self.delete_value(key.clone(), write.start_ts);
                }
                deleted_versions += 1;
                continue;
            }

            if commit > safe_point {
                continue;
            }

            // Set `remove_older` after we find the latest value.
            match write.write_type {
                WriteType::Put | WriteType::Delete => {
                    remove_older = true;
                }
                WriteType::Rollback | WriteType::Lock => {}
            }

            // Latest write before `safe_point` can be deleted if its type is Delete,
            // Rollback or Lock.
            match write.write_type {
                WriteType::Delete => {
                    latest_delete = Some(commit);
                }
                WriteType::Rollback | WriteType::Lock => {
                    self.delete_write(key.clone(), commit);
                    deleted_versions += 1;
                }
                WriteType::Put => {}
            }
        }
        if let Some(commit) = latest_delete {
            self.delete_write(key, commit);
            deleted_versions += 1;
        }
        MVCC_VERSIONS_HISTOGRAM.observe(found_versions as f64);
        if deleted_versions > 0 {
            GC_DELETE_VERSIONS_HISTOGRAM.observe(deleted_versions as f64);
        }
        Ok(GcInfo {
            found_versions,
            deleted_versions,
            is_completed,
        })
    }

    // Check and execute the extra operation.
    // Currently we use it only for reading the old value for CDC.
    pub fn check_extra_op(
        &mut self,
        key: &Key,
        mutation_type: MutationType,
        prev_write: Option<Write>,
    ) -> Result<()> {
        use crate::storage::mvcc::reader::seek_for_valid_write;

        if self.extra_op == ExtraOp::ReadOldValue
            && (mutation_type == MutationType::Put || mutation_type == MutationType::Delete)
        {
            let old_value = if let Some(w) = prev_write {
                // If write is Rollback or Lock, seek for valid write record.
                if w.write_type == WriteType::Rollback || w.write_type == WriteType::Lock {
                    let write_cursor = self.reader.write_cursor.as_mut().unwrap();
                    // Skip the current write record.
                    write_cursor.next(&mut self.reader.statistics.write);
                    let write = seek_for_valid_write(
                        write_cursor,
                        key,
                        self.start_ts,
                        &mut self.reader.statistics,
                    )?;
                    write.map(|w| OldValue {
                        short_value: w.short_value,
                        start_ts: w.start_ts,
                    })
                } else {
                    Some(OldValue {
                        short_value: w.short_value,
                        start_ts: w.start_ts,
                    })
                }
            } else {
                None
            };
            // If write is None or cannot find a previously valid write record.
            self.writes.extra.add_old_value(
                key.clone().append_ts(self.start_ts),
                old_value,
                mutation_type,
            );
        }
        Ok(())
    }
}

impl<S: Snapshot> fmt::Debug for MvccTxn<S> {
    fn fmt(&self, f: &mut fmt::Formatter<'_>) -> fmt::Result {
        write!(f, "txn @{}", self.start_ts)
    }
}

#[cfg(feature = "failpoints")]
pub(crate) fn make_txn_error(s: Option<String>, key: &Key, start_ts: TimeStamp) -> ErrorInner {
    if let Some(s) = s {
        match s.to_ascii_lowercase().as_str() {
            "keyislocked" => {
                let mut info = kvproto::kvrpcpb::LockInfo::default();
                info.set_key(key.to_raw().unwrap());
                info.set_primary_lock(key.to_raw().unwrap());
                info.set_lock_ttl(3000);
                ErrorInner::KeyIsLocked(info)
            }
            "committed" => ErrorInner::Committed {
                commit_ts: TimeStamp::zero(),
            },
            "pessimisticlockrolledback" => ErrorInner::PessimisticLockRolledBack {
                start_ts,
                key: key.to_raw().unwrap(),
            },
            "txnlocknotfound" => ErrorInner::TxnLockNotFound {
                start_ts,
                commit_ts: TimeStamp::zero(),
                key: key.to_raw().unwrap(),
            },
            "txnnotfound" => ErrorInner::TxnNotFound {
                start_ts,
                key: key.to_raw().unwrap(),
            },
            "locktypenotmatch" => ErrorInner::LockTypeNotMatch {
                start_ts,
                key: key.to_raw().unwrap(),
                pessimistic: false,
            },
            "writeconflict" => ErrorInner::WriteConflict {
                start_ts,
                conflict_start_ts: TimeStamp::zero(),
                conflict_commit_ts: TimeStamp::zero(),
                key: key.to_raw().unwrap(),
                primary: vec![],
            },
            "deadlock" => ErrorInner::Deadlock {
                start_ts,
                lock_ts: TimeStamp::zero(),
                lock_key: key.to_raw().unwrap(),
                deadlock_key_hash: 0,
            },
            "alreadyexist" => ErrorInner::AlreadyExist {
                key: key.to_raw().unwrap(),
            },
            "committsexpired" => ErrorInner::CommitTsExpired {
                start_ts,
                commit_ts: TimeStamp::zero(),
                key: key.to_raw().unwrap(),
                min_commit_ts: TimeStamp::zero(),
            },
            "pessimisticlocknotfound" => ErrorInner::PessimisticLockNotFound {
                start_ts,
                key: key.to_raw().unwrap(),
            },
            _ => ErrorInner::Other(box_err!("unexpected error string")),
        }
    } else {
        ErrorInner::Other(box_err!("empty error string"))
    }
}

#[cfg(test)]
mod tests {
    use super::*;

    use crate::storage::kv::{Engine, RocksEngine, TestEngineBuilder};
    use crate::storage::mvcc::tests::*;
    use crate::storage::mvcc::{Error, ErrorInner, Mutation, MvccReader};
    use crate::storage::txn::commands::*;
    use crate::storage::txn::tests::*;
    use crate::storage::txn::{acquire_pessimistic_lock, commit, pessimistic_prewrite, prewrite};
    use crate::storage::SecondaryLocksStatus;
    use kvproto::kvrpcpb::Context;
    use txn_types::{TimeStamp, SHORT_VALUE_MAX_LEN};

    fn test_mvcc_txn_read_imp(k1: &[u8], k2: &[u8], v: &[u8]) {
        let engine = TestEngineBuilder::new().build().unwrap();

        must_get_none(&engine, k1, 1);

        must_prewrite_put(&engine, k1, v, k1, 2);
        must_rollback(&engine, k1, 2);
        // should ignore rollback
        must_get_none(&engine, k1, 3);

        must_prewrite_lock(&engine, k1, k1, 3);
        must_commit(&engine, k1, 3, 4);
        // should ignore read lock
        must_get_none(&engine, k1, 5);

        must_prewrite_put(&engine, k1, v, k1, 5);
        must_prewrite_put(&engine, k2, v, k1, 5);
        // should not be affected by later locks
        must_get_none(&engine, k1, 4);
        // should read pending locks
        must_get_err(&engine, k1, 7);
        // should ignore the primary lock and get none when reading the latest record
        must_get_none(&engine, k1, u64::max_value());
        // should read secondary locks even when reading the latest record
        must_get_err(&engine, k2, u64::max_value());

        must_commit(&engine, k1, 5, 10);
        must_commit(&engine, k2, 5, 10);
        must_get_none(&engine, k1, 3);
        // should not read with ts < commit_ts
        must_get_none(&engine, k1, 7);
        // should read with ts > commit_ts
        must_get(&engine, k1, 13, v);
        // should read the latest record if `ts == u64::max_value()`
        must_get(&engine, k1, u64::max_value(), v);

        must_prewrite_delete(&engine, k1, k1, 15);
        // should ignore the lock and get previous record when reading the latest record
        must_get(&engine, k1, u64::max_value(), v);
        must_commit(&engine, k1, 15, 20);
        must_get_none(&engine, k1, 3);
        must_get_none(&engine, k1, 7);
        must_get(&engine, k1, 13, v);
        must_get(&engine, k1, 17, v);
        must_get_none(&engine, k1, 23);

        // intersecting timestamps with pessimistic txn
        // T1: start_ts = 25, commit_ts = 27
        // T2: start_ts = 23, commit_ts = 31
        must_prewrite_put(&engine, k1, v, k1, 25);
        must_commit(&engine, k1, 25, 27);
        must_acquire_pessimistic_lock(&engine, k1, k1, 23, 29);
        must_get(&engine, k1, 30, v);
        must_pessimistic_prewrite_delete(&engine, k1, k1, 23, 29, true);
        must_get_err(&engine, k1, 30);
        // should read the latest record when `ts == u64::max_value()`
        // even if lock.start_ts(23) < latest write.commit_ts(27)
        must_get(&engine, k1, u64::max_value(), v);
        must_commit(&engine, k1, 23, 31);
        must_get(&engine, k1, 30, v);
        must_get_none(&engine, k1, 32);
    }

    #[test]
    fn test_mvcc_txn_read() {
        test_mvcc_txn_read_imp(b"k1", b"k2", b"v1");

        let long_value = "v".repeat(SHORT_VALUE_MAX_LEN + 1).into_bytes();
        test_mvcc_txn_read_imp(b"k1", b"k2", &long_value);
    }

    fn test_mvcc_txn_prewrite_imp(k: &[u8], v: &[u8]) {
        let engine = TestEngineBuilder::new().build().unwrap();

        must_prewrite_put(&engine, k, v, k, 5);
        // Key is locked.
        must_locked(&engine, k, 5);
        // Retry prewrite.
        must_prewrite_put(&engine, k, v, k, 5);
        // Conflict.
        must_prewrite_lock_err(&engine, k, k, 6);

        must_commit(&engine, k, 5, 10);
        must_written(&engine, k, 5, 10, WriteType::Put);
        // Delayed prewrite request after committing should do nothing.
        must_prewrite_put_err(&engine, k, v, k, 5);
        must_unlocked(&engine, k);
        // Write conflict.
        must_prewrite_lock_err(&engine, k, k, 6);
        must_unlocked(&engine, k);
        // Not conflict.
        must_prewrite_lock(&engine, k, k, 12);
        must_locked(&engine, k, 12);
        must_rollback(&engine, k, 12);
        must_unlocked(&engine, k);
        must_written(&engine, k, 12, 12, WriteType::Rollback);
        // Cannot retry Prewrite after rollback.
        must_prewrite_lock_err(&engine, k, k, 12);
        // Can prewrite after rollback.
        must_prewrite_delete(&engine, k, k, 13);
        must_rollback(&engine, k, 13);
        must_unlocked(&engine, k);
    }

    #[test]
    fn test_mvcc_txn_prewrite_insert() {
        let engine = TestEngineBuilder::new().build().unwrap();
        let (k1, v1, v2, v3) = (b"k1", b"v1", b"v2", b"v3");
        must_prewrite_put(&engine, k1, v1, k1, 1);
        must_commit(&engine, k1, 1, 2);

        // "k1" already exist, returns AlreadyExist error.
        assert!(try_prewrite_insert(&engine, k1, v2, k1, 3).is_err());

        // Delete "k1"
        must_prewrite_delete(&engine, k1, k1, 4);
        must_commit(&engine, k1, 4, 5);

        // After delete "k1", insert returns ok.
        assert!(try_prewrite_insert(&engine, k1, v2, k1, 6).is_ok());
        must_commit(&engine, k1, 6, 7);

        // Rollback
        must_prewrite_put(&engine, k1, v3, k1, 8);
        must_rollback(&engine, k1, 8);

        assert!(try_prewrite_insert(&engine, k1, v3, k1, 9).is_err());

        // Delete "k1" again
        must_prewrite_delete(&engine, k1, k1, 10);
        must_commit(&engine, k1, 10, 11);

        // Rollback again
        must_prewrite_put(&engine, k1, v3, k1, 12);
        must_rollback(&engine, k1, 12);

        // After delete "k1", insert returns ok.
        assert!(try_prewrite_insert(&engine, k1, v2, k1, 13).is_ok());
        must_commit(&engine, k1, 13, 14);
    }

    #[test]
    fn test_mvcc_txn_prewrite_check_not_exist() {
        let engine = TestEngineBuilder::new().build().unwrap();
        let (k1, v1, v2, v3) = (b"k1", b"v1", b"v2", b"v3");
        must_prewrite_put(&engine, k1, v1, k1, 1);
        must_commit(&engine, k1, 1, 2);

        // "k1" already exist, returns AlreadyExist error.
        assert!(try_prewrite_check_not_exists(&engine, k1, k1, 3).is_err());

        // Delete "k1"
        must_prewrite_delete(&engine, k1, k1, 4);
        must_commit(&engine, k1, 4, 5);

        // After delete "k1", check_not_exists returns ok.
        assert!(try_prewrite_check_not_exists(&engine, k1, k1, 6).is_ok());

        assert!(try_prewrite_insert(&engine, k1, v2, k1, 7).is_ok());
        must_commit(&engine, k1, 7, 8);

        // Rollback
        must_prewrite_put(&engine, k1, v3, k1, 9);
        must_rollback(&engine, k1, 9);
        assert!(try_prewrite_check_not_exists(&engine, k1, k1, 10).is_err());

        // Delete "k1" again
        must_prewrite_delete(&engine, k1, k1, 11);
        must_commit(&engine, k1, 11, 12);

        // Rollback again
        must_prewrite_put(&engine, k1, v3, k1, 13);
        must_rollback(&engine, k1, 13);

        // After delete "k1", check_not_exists returns ok.
        assert!(try_prewrite_check_not_exists(&engine, k1, k1, 14).is_ok());
    }

    #[test]
    fn test_mvcc_txn_pessmistic_prewrite_check_not_exist() {
        let engine = TestEngineBuilder::new().build().unwrap();
        let k = b"k1";
        assert!(try_pessimistic_prewrite_check_not_exists(&engine, k, k, 3).is_err())
    }

    #[test]
    fn test_rollback_lock_optimistic() {
        let engine = TestEngineBuilder::new().build().unwrap();

        let (k, v) = (b"k1", b"v1");
        must_prewrite_put(&engine, k, v, k, 5);
        must_commit(&engine, k, 5, 10);

        // Lock
        must_prewrite_lock(&engine, k, k, 15);
        must_locked(&engine, k, 15);

        // Rollback lock
        must_rollback(&engine, k, 15);
        // Rollbacks of optimistic transactions needn't be protected
        must_get_rollback_protected(&engine, k, 15, false);
    }

    #[test]
    fn test_rollback_lock_pessimistic() {
        let engine = TestEngineBuilder::new().build().unwrap();

        let (k1, k2, v) = (b"k1", b"k2", b"v1");

        must_acquire_pessimistic_lock(&engine, k1, k1, 5, 5);
        must_acquire_pessimistic_lock(&engine, k2, k1, 5, 7);
        must_rollback(&engine, k1, 5);
        must_rollback(&engine, k2, 5);
        // The rollback of the primary key should be protected
        must_get_rollback_protected(&engine, k1, 5, true);
        // The rollback of the secondary key needn't be protected
        must_get_rollback_protected(&engine, k2, 5, false);

        must_acquire_pessimistic_lock(&engine, k1, k1, 15, 15);
        must_acquire_pessimistic_lock(&engine, k2, k1, 15, 17);
        must_pessimistic_prewrite_put(&engine, k1, v, k1, 15, 17, true);
        must_pessimistic_prewrite_put(&engine, k2, v, k1, 15, 17, true);
        must_rollback(&engine, k1, 15);
        must_rollback(&engine, k2, 15);
        // The rollback of the primary key should be protected
        must_get_rollback_protected(&engine, k1, 15, true);
        // The rollback of the secondary key needn't be protected
        must_get_rollback_protected(&engine, k2, 15, false);
    }

    #[test]
    fn test_rollback_del() {
        let engine = TestEngineBuilder::new().build().unwrap();

        let (k, v) = (b"k1", b"v1");
        must_prewrite_put(&engine, k, v, k, 5);
        must_commit(&engine, k, 5, 10);

        // Prewrite delete
        must_prewrite_delete(&engine, k, k, 15);
        must_locked(&engine, k, 15);

        // Rollback delete
        must_rollback(&engine, k, 15);
    }

    #[test]
    fn test_rollback_overlapped() {
        let engine = TestEngineBuilder::new().build().unwrap();
        let (k1, v1) = (b"key1", b"v1");
        let (k2, v2) = (b"key2", b"v2");

        must_prewrite_put(&engine, k1, v1, k1, 10);
        must_prewrite_put(&engine, k2, v2, k2, 11);
        must_commit(&engine, k1, 10, 20);
        must_commit(&engine, k2, 11, 20);
        let w1 = must_written(&engine, k1, 10, 20, WriteType::Put);
        let w2 = must_written(&engine, k2, 11, 20, WriteType::Put);
        assert!(!w1.has_overlapped_rollback);
        assert!(!w2.has_overlapped_rollback);

        must_cleanup(&engine, k1, 20, 0);
        must_rollback(&engine, k2, 20);

        let w1r = must_written(&engine, k1, 10, 20, WriteType::Put);
        assert!(w1r.has_overlapped_rollback);
        // The only difference between w1r and w1 is the overlapped_rollback flag.
        assert_eq!(w1r.set_overlapped_rollback(false), w1);

        let w2r = must_written(&engine, k2, 11, 20, WriteType::Put);
        // Rollback is invoked on secondaries, so the rollback is not protected and overlapped_rollback
        // won't be set.
        assert_eq!(w2r, w2);
    }

    #[test]
    fn test_cleanup() {
        // Cleanup's logic is mostly similar to rollback, except the TTL check. Tests that not
        // related to TTL check should be covered by other test cases.
        let engine = TestEngineBuilder::new().build().unwrap();

        // Shorthand for composing ts.
        let ts = TimeStamp::compose;

        let (k, v) = (b"k", b"v");

        must_prewrite_put(&engine, k, v, k, ts(10, 0));
        must_locked(&engine, k, ts(10, 0));
        txn_heart_beat::tests::must_success(&engine, k, ts(10, 0), 100, 100);
        // Check the last txn_heart_beat has set the lock's TTL to 100.
        txn_heart_beat::tests::must_success(&engine, k, ts(10, 0), 90, 100);

        // TTL not expired. Do nothing but returns an error.
        must_cleanup_err(&engine, k, ts(10, 0), ts(20, 0));
        must_locked(&engine, k, ts(10, 0));

        // Try to cleanup another transaction's lock. Does nothing.
        must_cleanup(&engine, k, ts(10, 1), ts(120, 0));
        // If there is no exisiting lock when cleanup, it may be a pessimistic transaction,
        // so the rollback should be protected.
        must_get_rollback_protected(&engine, k, ts(10, 1), true);
        must_locked(&engine, k, ts(10, 0));

        // TTL expired. The lock should be removed.
        must_cleanup(&engine, k, ts(10, 0), ts(120, 0));
        must_unlocked(&engine, k);
        // Rollbacks of optimistic transactions needn't be protected
        must_get_rollback_protected(&engine, k, ts(10, 0), false);
        must_get_rollback_ts(&engine, k, ts(10, 0));

        // Rollbacks of primary keys in pessimistic transactions should be protected
        must_acquire_pessimistic_lock(&engine, k, k, ts(11, 1), ts(12, 1));
        must_cleanup(&engine, k, ts(11, 1), ts(120, 0));
        must_get_rollback_protected(&engine, k, ts(11, 1), true);

        must_acquire_pessimistic_lock(&engine, k, k, ts(13, 1), ts(14, 1));
        must_pessimistic_prewrite_put(&engine, k, v, k, ts(13, 1), ts(14, 1), true);
        must_cleanup(&engine, k, ts(13, 1), ts(120, 0));
        must_get_rollback_protected(&engine, k, ts(13, 1), true);
    }

    #[test]
    fn test_mvcc_txn_prewrite() {
        test_mvcc_txn_prewrite_imp(b"k1", b"v1");

        let long_value = "v".repeat(SHORT_VALUE_MAX_LEN + 1).into_bytes();
        test_mvcc_txn_prewrite_imp(b"k2", &long_value);
    }

    #[test]
    fn test_mvcc_txn_rollback_after_commit() {
        let engine = TestEngineBuilder::new().build().unwrap();

        let k = b"k";
        let v = b"v";
        let t1 = 1;
        let t2 = 10;
        let t3 = 20;
        let t4 = 30;

        must_prewrite_put(&engine, k, v, k, t1);

        must_rollback(&engine, k, t2);
        must_rollback(&engine, k, t2);
        must_rollback(&engine, k, t4);

        must_commit(&engine, k, t1, t3);
        // The rollback should be failed since the transaction
        // was committed before.
        must_rollback_err(&engine, k, t1);
        must_get(&engine, k, t4, v);
    }

    fn test_mvcc_txn_rollback_imp(k: &[u8], v: &[u8]) {
        let engine = TestEngineBuilder::new().build().unwrap();

        must_prewrite_put(&engine, k, v, k, 5);
        must_rollback(&engine, k, 5);
        // Rollback should be idempotent
        must_rollback(&engine, k, 5);
        // Lock should be released after rollback
        must_unlocked(&engine, k);
        must_prewrite_lock(&engine, k, k, 10);
        must_rollback(&engine, k, 10);
        // data should be dropped after rollback
        must_get_none(&engine, k, 20);

        // Can't rollback committed transaction.
        must_prewrite_put(&engine, k, v, k, 25);
        must_commit(&engine, k, 25, 30);
        must_rollback_err(&engine, k, 25);
        must_rollback_err(&engine, k, 25);

        // Can't rollback other transaction's lock
        must_prewrite_delete(&engine, k, k, 35);
        must_rollback(&engine, k, 34);
        must_rollback(&engine, k, 36);
        must_written(&engine, k, 34, 34, WriteType::Rollback);
        must_written(&engine, k, 36, 36, WriteType::Rollback);
        must_locked(&engine, k, 35);
        must_commit(&engine, k, 35, 40);
        must_get(&engine, k, 39, v);
        must_get_none(&engine, k, 41);
    }

    #[test]
    fn test_mvcc_txn_rollback() {
        test_mvcc_txn_rollback_imp(b"k", b"v");

        let long_value = "v".repeat(SHORT_VALUE_MAX_LEN + 1).into_bytes();
        test_mvcc_txn_rollback_imp(b"k2", &long_value);
    }

    #[test]
    fn test_mvcc_txn_rollback_before_prewrite() {
        let engine = TestEngineBuilder::new().build().unwrap();
        let key = b"key";
        must_rollback(&engine, key, 5);
        must_prewrite_lock_err(&engine, key, key, 5);
    }

    fn test_gc_imp<F>(k: &[u8], v1: &[u8], v2: &[u8], v3: &[u8], v4: &[u8], gc: F)
    where
        F: Fn(&RocksEngine, &[u8], u64),
    {
        let engine = TestEngineBuilder::new().build().unwrap();

        must_prewrite_put(&engine, k, v1, k, 5);
        must_commit(&engine, k, 5, 10);
        must_prewrite_put(&engine, k, v2, k, 15);
        must_commit(&engine, k, 15, 20);
        must_prewrite_delete(&engine, k, k, 25);
        must_commit(&engine, k, 25, 30);
        must_prewrite_put(&engine, k, v3, k, 35);
        must_commit(&engine, k, 35, 40);
        must_prewrite_lock(&engine, k, k, 45);
        must_commit(&engine, k, 45, 50);
        must_prewrite_put(&engine, k, v4, k, 55);
        must_rollback(&engine, k, 55);

        // Transactions:
        // startTS commitTS Command
        // --
        // 55      -        PUT "x55" (Rollback)
        // 45      50       LOCK
        // 35      40       PUT "x35"
        // 25      30       DELETE
        // 15      20       PUT "x15"
        //  5      10       PUT "x5"

        // CF data layout:
        // ts CFDefault   CFWrite
        // --
        // 55             Rollback(PUT,50)
        // 50             Commit(LOCK,45)
        // 45
        // 40             Commit(PUT,35)
        // 35   x35
        // 30             Commit(Delete,25)
        // 25
        // 20             Commit(PUT,15)
        // 15   x15
        // 10             Commit(PUT,5)
        // 5    x5

        gc(&engine, k, 12);
        must_get(&engine, k, 12, v1);

        gc(&engine, k, 22);
        must_get(&engine, k, 22, v2);
        must_get_none(&engine, k, 12);

        gc(&engine, k, 32);
        must_get_none(&engine, k, 22);
        must_get_none(&engine, k, 35);

        gc(&engine, k, 60);
        must_get(&engine, k, 62, v3);
    }

    #[test]
    fn test_gc() {
        test_gc_imp(b"k1", b"v1", b"v2", b"v3", b"v4", must_gc);

        let v1 = "x".repeat(SHORT_VALUE_MAX_LEN + 1).into_bytes();
        let v2 = "y".repeat(SHORT_VALUE_MAX_LEN + 1).into_bytes();
        let v3 = "z".repeat(SHORT_VALUE_MAX_LEN + 1).into_bytes();
        let v4 = "v".repeat(SHORT_VALUE_MAX_LEN + 1).into_bytes();
        test_gc_imp(b"k2", &v1, &v2, &v3, &v4, must_gc);
    }

    #[test]
    fn test_gc_with_compaction_filter() {
        use crate::server::gc_worker::gc_by_compact;

        test_gc_imp(b"k1", b"v1", b"v2", b"v3", b"v4", gc_by_compact);

        let v1 = "x".repeat(SHORT_VALUE_MAX_LEN + 1).into_bytes();
        let v2 = "y".repeat(SHORT_VALUE_MAX_LEN + 1).into_bytes();
        let v3 = "z".repeat(SHORT_VALUE_MAX_LEN + 1).into_bytes();
        let v4 = "v".repeat(SHORT_VALUE_MAX_LEN + 1).into_bytes();
        test_gc_imp(b"k2", &v1, &v2, &v3, &v4, gc_by_compact);
    }

    fn test_write_imp(k: &[u8], v: &[u8], k2: &[u8]) {
        let engine = TestEngineBuilder::new().build().unwrap();

        must_prewrite_put(&engine, k, v, k, 5);
        must_seek_write_none(&engine, k, 5);

        must_commit(&engine, k, 5, 10);
        must_seek_write(&engine, k, TimeStamp::max(), 5, 10, WriteType::Put);
        must_seek_write_none(&engine, k2, TimeStamp::max());
        must_get_commit_ts(&engine, k, 5, 10);

        must_prewrite_delete(&engine, k, k, 15);
        must_rollback(&engine, k, 15);
        must_seek_write(&engine, k, TimeStamp::max(), 15, 15, WriteType::Rollback);
        must_get_commit_ts(&engine, k, 5, 10);
        must_get_commit_ts_none(&engine, k, 15);

        must_prewrite_lock(&engine, k, k, 25);
        must_commit(&engine, k, 25, 30);
        must_seek_write(&engine, k, TimeStamp::max(), 25, 30, WriteType::Lock);
        must_get_commit_ts(&engine, k, 25, 30);
    }

    #[test]
    fn test_write() {
        test_write_imp(b"kk", b"v1", b"k");

        let v2 = "x".repeat(SHORT_VALUE_MAX_LEN + 1).into_bytes();
        test_write_imp(b"kk", &v2, b"k");
    }

    fn test_scan_keys_imp(keys: Vec<&[u8]>, values: Vec<&[u8]>) {
        let engine = TestEngineBuilder::new().build().unwrap();
        must_prewrite_put(&engine, keys[0], values[0], keys[0], 1);
        must_commit(&engine, keys[0], 1, 10);
        must_prewrite_lock(&engine, keys[1], keys[1], 1);
        must_commit(&engine, keys[1], 1, 5);
        must_prewrite_delete(&engine, keys[2], keys[2], 1);
        must_commit(&engine, keys[2], 1, 20);
        must_prewrite_put(&engine, keys[3], values[1], keys[3], 1);
        must_prewrite_lock(&engine, keys[4], keys[4], 10);
        must_prewrite_delete(&engine, keys[5], keys[5], 5);

        must_scan_keys(&engine, None, 100, vec![keys[0], keys[1], keys[2]], None);
        must_scan_keys(&engine, None, 3, vec![keys[0], keys[1], keys[2]], None);
        must_scan_keys(&engine, None, 2, vec![keys[0], keys[1]], Some(keys[1]));
        must_scan_keys(&engine, Some(keys[1]), 1, vec![keys[1]], Some(keys[1]));
    }

    #[test]
    fn test_scan_keys() {
        test_scan_keys_imp(vec![b"a", b"c", b"e", b"b", b"d", b"f"], vec![b"a", b"b"]);

        let v1 = "x".repeat(SHORT_VALUE_MAX_LEN + 1).into_bytes();
        let v4 = "v".repeat(SHORT_VALUE_MAX_LEN + 1).into_bytes();
        test_scan_keys_imp(vec![b"a", b"c", b"e", b"b", b"d", b"f"], vec![&v1, &v4]);
    }

    fn test_write_size_imp(k: &[u8], v: &[u8], pk: &[u8]) {
        let engine = TestEngineBuilder::new().build().unwrap();
        let ctx = Context::default();
        let snapshot = engine.snapshot(&ctx).unwrap();
        let cm = ConcurrencyManager::new(10.into());
        let mut txn = MvccTxn::new(snapshot, 10.into(), true, cm.clone());
        let key = Key::from_raw(k);
        assert_eq!(txn.write_size(), 0);

        prewrite(
            &mut txn,
            Mutation::Put((key.clone(), v.to_vec())),
            pk,
            &None,
            false,
            0,
            0,
            TimeStamp::default(),
<<<<<<< HEAD
            false,
=======
            TimeStamp::default(),
>>>>>>> eefee83f
        )
        .unwrap();
        assert!(txn.write_size() > 0);
        engine
            .write(&ctx, WriteData::from_modifies(txn.into_modifies()))
            .unwrap();

        let snapshot = engine.snapshot(&ctx).unwrap();
        let mut txn = MvccTxn::new(snapshot, 10.into(), true, cm);
        commit(&mut txn, key, 15.into()).unwrap();
        assert!(txn.write_size() > 0);
        engine
            .write(&ctx, WriteData::from_modifies(txn.into_modifies()))
            .unwrap();
    }

    #[test]
    fn test_write_size() {
        test_write_size_imp(b"key", b"value", b"pk");

        let v = "x".repeat(SHORT_VALUE_MAX_LEN + 1).into_bytes();
        test_write_size_imp(b"key", &v, b"pk");
    }

    #[test]
    fn test_skip_constraint_check() {
        let engine = TestEngineBuilder::new().build().unwrap();
        let (key, value) = (b"key", b"value");

        must_prewrite_put(&engine, key, value, key, 5);
        must_commit(&engine, key, 5, 10);

        let ctx = Context::default();
        let snapshot = engine.snapshot(&ctx).unwrap();
        let cm = ConcurrencyManager::new(10.into());
        let mut txn = MvccTxn::new(snapshot, 5.into(), true, cm.clone());
        assert!(prewrite(
            &mut txn,
            Mutation::Put((Key::from_raw(key), value.to_vec())),
            key,
            &None,
            false,
            0,
            0,
            TimeStamp::default(),
<<<<<<< HEAD
            false
=======
            TimeStamp::default(),
>>>>>>> eefee83f
        )
        .is_err());

        let ctx = Context::default();
        let snapshot = engine.snapshot(&ctx).unwrap();
        let mut txn = MvccTxn::new(snapshot, 5.into(), true, cm);
        assert!(prewrite(
            &mut txn,
            Mutation::Put((Key::from_raw(key), value.to_vec())),
            key,
            &None,
            true,
            0,
            0,
            TimeStamp::default(),
<<<<<<< HEAD
            false
=======
            TimeStamp::default(),
>>>>>>> eefee83f
        )
        .is_ok());
    }

    #[test]
    fn test_read_commit() {
        let engine = TestEngineBuilder::new().build().unwrap();
        let (key, v1, v2) = (b"key", b"v1", b"v2");

        must_prewrite_put(&engine, key, v1, key, 5);
        must_commit(&engine, key, 5, 10);
        must_prewrite_put(&engine, key, v2, key, 15);
        must_get_err(&engine, key, 20);
        must_get_rc(&engine, key, 12, v1);
        must_get_rc(&engine, key, 20, v1);
    }

    #[test]
    fn test_collapse_prev_rollback() {
        let engine = TestEngineBuilder::new().build().unwrap();
        let (key, value) = (b"key", b"value");

        // Add a Rollback whose start ts is 1.
        must_prewrite_put(&engine, key, value, key, 1);
        must_rollback_collapsed(&engine, key, 1);
        must_get_rollback_ts(&engine, key, 1);

        // Add a Rollback whose start ts is 2, the previous Rollback whose
        // start ts is 1 will be collapsed.
        must_prewrite_put(&engine, key, value, key, 2);
        must_rollback_collapsed(&engine, key, 2);
        must_get_none(&engine, key, 2);
        must_get_rollback_ts(&engine, key, 2);
        must_get_rollback_ts_none(&engine, key, 1);

        // Rollback arrive before Prewrite, it will collapse the
        // previous rollback whose start ts is 2.
        must_rollback_collapsed(&engine, key, 3);
        must_get_none(&engine, key, 3);
        must_get_rollback_ts(&engine, key, 3);
        must_get_rollback_ts_none(&engine, key, 2);
    }

    #[test]
    fn test_scan_values_in_default() {
        let engine = TestEngineBuilder::new().build().unwrap();

        must_prewrite_put(
            &engine,
            &[2],
            "v".repeat(SHORT_VALUE_MAX_LEN + 1).as_bytes(),
            &[2],
            3,
        );
        must_commit(&engine, &[2], 3, 3);

        must_prewrite_put(
            &engine,
            &[3],
            "a".repeat(SHORT_VALUE_MAX_LEN + 1).as_bytes(),
            &[3],
            3,
        );
        must_commit(&engine, &[3], 3, 4);

        must_prewrite_put(
            &engine,
            &[3],
            "b".repeat(SHORT_VALUE_MAX_LEN + 1).as_bytes(),
            &[3],
            5,
        );
        must_commit(&engine, &[3], 5, 5);

        must_prewrite_put(
            &engine,
            &[6],
            "x".repeat(SHORT_VALUE_MAX_LEN + 1).as_bytes(),
            &[6],
            3,
        );
        must_commit(&engine, &[6], 3, 6);

        let snapshot = engine.snapshot(&Context::default()).unwrap();
        let mut reader =
            MvccReader::new(snapshot, Some(ScanMode::Forward), true, IsolationLevel::Si);

        let v = reader.scan_values_in_default(&Key::from_raw(&[3])).unwrap();
        assert_eq!(v.len(), 2);
        assert_eq!(
            v[1],
            (3.into(), "a".repeat(SHORT_VALUE_MAX_LEN + 1).into_bytes())
        );
        assert_eq!(
            v[0],
            (5.into(), "b".repeat(SHORT_VALUE_MAX_LEN + 1).into_bytes())
        );
    }

    #[test]
    fn test_seek_ts() {
        let engine = TestEngineBuilder::new().build().unwrap();

        must_prewrite_put(&engine, &[2], b"vv", &[2], 3);
        must_commit(&engine, &[2], 3, 3);

        must_prewrite_put(
            &engine,
            &[3],
            "a".repeat(SHORT_VALUE_MAX_LEN + 1).as_bytes(),
            &[3],
            4,
        );
        must_commit(&engine, &[3], 4, 4);

        must_prewrite_put(
            &engine,
            &[5],
            "b".repeat(SHORT_VALUE_MAX_LEN + 1).as_bytes(),
            &[5],
            2,
        );
        must_commit(&engine, &[5], 2, 5);

        must_prewrite_put(&engine, &[6], b"xxx", &[6], 3);
        must_commit(&engine, &[6], 3, 6);

        let snapshot = engine.snapshot(&Context::default()).unwrap();
        let mut reader =
            MvccReader::new(snapshot, Some(ScanMode::Forward), true, IsolationLevel::Si);

        assert_eq!(
            reader.seek_ts(3.into()).unwrap().unwrap(),
            Key::from_raw(&[2])
        );
    }

    #[test]
    fn test_pessimistic_txn_ttl() {
        let engine = TestEngineBuilder::new().build().unwrap();

        let (k, v) = (b"k", b"v");

        // Pessimistic prewrite keeps the larger TTL of the prewrite request and the original
        // pessimisitic lock.
        must_acquire_pessimistic_lock_with_ttl(&engine, k, k, 10, 10, 100);
        must_pessimistic_locked(&engine, k, 10, 10);
        must_pessimistic_prewrite_put_with_ttl(&engine, k, v, k, 10, 10, true, 110);
        must_locked_with_ttl(&engine, k, 10, 110);

        must_rollback(&engine, k, 10);

        // TTL not changed if the pessimistic lock's TTL is larger than that provided in the
        // prewrite request.
        must_acquire_pessimistic_lock_with_ttl(&engine, k, k, 20, 20, 100);
        must_pessimistic_locked(&engine, k, 20, 20);
        must_pessimistic_prewrite_put_with_ttl(&engine, k, v, k, 20, 20, true, 90);
        must_locked_with_ttl(&engine, k, 20, 100);
    }

    #[test]
    fn test_constraint_check_with_overlapping_txn() {
        let engine = TestEngineBuilder::new().build().unwrap();

        let k = b"k1";
        let v = b"v1";

        must_prewrite_put(&engine, k, v, k, 10);
        must_commit(&engine, k, 10, 11);
        must_acquire_pessimistic_lock(&engine, k, k, 5, 12);
        must_pessimistic_prewrite_lock(&engine, k, k, 5, 12, true);
        must_commit(&engine, k, 5, 15);

        // Now in write cf:
        // start_ts = 10, commit_ts = 11, Put("v1")
        // start_ts = 5,  commit_ts = 15, Lock

        must_get(&engine, k, 19, v);
        assert!(try_prewrite_insert(&engine, k, v, k, 20).is_err());
    }

    #[test]
    fn test_lock_info_validation() {
        use kvproto::kvrpcpb::{LockInfo, Op};

        let engine = TestEngineBuilder::new().build().unwrap();
        let k = b"k";
        let v = b"v";

        let assert_lock_info_eq = |e, expected_lock_info: &LockInfo| match e {
            Error(box ErrorInner::KeyIsLocked(info)) => assert_eq!(info, *expected_lock_info),
            _ => panic!("unexpected error"),
        };

        for is_optimistic in &[false, true] {
            let mut expected_lock_info = LockInfo::default();
            expected_lock_info.set_primary_lock(k.to_vec());
            expected_lock_info.set_lock_version(10);
            expected_lock_info.set_key(k.to_vec());
            expected_lock_info.set_lock_ttl(3);
            if *is_optimistic {
                expected_lock_info.set_txn_size(10);
                expected_lock_info.set_lock_type(Op::Put);
                // Write an optimistic lock.
                must_prewrite_put_impl(
                    &engine,
                    expected_lock_info.get_key(),
                    v,
                    expected_lock_info.get_primary_lock(),
                    &None,
                    expected_lock_info.get_lock_version().into(),
                    false,
                    expected_lock_info.get_lock_ttl(),
                    TimeStamp::zero(),
                    expected_lock_info.get_txn_size(),
                    TimeStamp::zero(),
                    TimeStamp::zero(),
                    false,
                );
            } else {
                expected_lock_info.set_lock_type(Op::PessimisticLock);
                expected_lock_info.set_lock_for_update_ts(10);
                // Write a pessimistic lock.
                must_acquire_pessimistic_lock_impl(
                    &engine,
                    expected_lock_info.get_key(),
                    expected_lock_info.get_primary_lock(),
                    expected_lock_info.get_lock_version(),
                    expected_lock_info.get_lock_ttl(),
                    expected_lock_info.get_lock_for_update_ts(),
                    false,
                    TimeStamp::zero(),
                );
            }

            assert_lock_info_eq(
                must_prewrite_put_err(&engine, k, v, k, 20),
                &expected_lock_info,
            );

            assert_lock_info_eq(
                must_acquire_pessimistic_lock_err(&engine, k, k, 30, 30),
                &expected_lock_info,
            );

            // If the lock is not expired, cleanup will return the lock info.
            assert_lock_info_eq(must_cleanup_err(&engine, k, 10, 1), &expected_lock_info);

            expected_lock_info.set_lock_ttl(0);
            assert_lock_info_eq(
                must_pessimistic_prewrite_put_err(&engine, k, v, k, 40, 40, false),
                &expected_lock_info,
            );

            // Delete the lock
            if *is_optimistic {
                must_rollback(&engine, k, expected_lock_info.get_lock_version());
            } else {
                pessimistic_rollback::tests::must_success(
                    &engine,
                    k,
                    expected_lock_info.get_lock_version(),
                    expected_lock_info.get_lock_for_update_ts(),
                );
            }
        }
    }

    #[test]
    fn test_non_pessimistic_lock_conflict_with_optimistic_txn() {
        let engine = TestEngineBuilder::new().build().unwrap();

        let k = b"k1";
        let v = b"v1";

        must_prewrite_put(&engine, k, v, k, 2);
        must_locked(&engine, k, 2);
        must_pessimistic_prewrite_put_err(&engine, k, v, k, 1, 1, false);
        must_pessimistic_prewrite_put_err(&engine, k, v, k, 3, 3, false);
    }

    #[test]
    fn test_non_pessimistic_lock_conflict_with_pessismitic_txn() {
        let engine = TestEngineBuilder::new().build().unwrap();

        // k1 is a row key, k2 is the corresponding index key.
        let (k1, v1) = (b"k1", b"v1");
        let (k2, v2) = (b"k2", b"v2");
        let (k3, v3) = (b"k3", b"v3");

        // Commit k3 at 20.
        must_prewrite_put(&engine, k3, v3, k3, 1);
        must_commit(&engine, k3, 1, 20);

        // Txn-10 acquires pessimistic locks on k1 and k3.
        must_acquire_pessimistic_lock(&engine, k1, k1, 10, 10);
        must_acquire_pessimistic_lock_err(&engine, k3, k1, 10, 10);
        // Update for_update_ts to 20 due to write conflict
        must_acquire_pessimistic_lock(&engine, k3, k1, 10, 20);
        must_pessimistic_prewrite_put(&engine, k1, v1, k1, 10, 20, true);
        must_pessimistic_prewrite_put(&engine, k3, v3, k1, 10, 20, true);
        // Write a non-pessimistic lock with for_update_ts 20.
        must_pessimistic_prewrite_put(&engine, k2, v2, k1, 10, 20, false);
        // Roll back the primary key due to timeout, but the non-pessimistic lock is not rolled
        // back.
        must_rollback(&engine, k1, 10);

        // Txn-15 acquires pessimistic locks on k1.
        must_acquire_pessimistic_lock(&engine, k1, k1, 15, 15);
        must_pessimistic_prewrite_put(&engine, k1, v1, k1, 15, 15, true);
        // There is a non-pessimistic lock conflict here.
        match must_pessimistic_prewrite_put_err(&engine, k2, v2, k1, 15, 15, false) {
            Error(box ErrorInner::KeyIsLocked(info)) => assert_eq!(info.get_lock_ttl(), 0),
            e => panic!("unexpected error: {}", e),
        };
    }

    #[test]
    fn test_commit_pessimistic_lock() {
        let engine = TestEngineBuilder::new().build().unwrap();

        let k = b"k";
        must_acquire_pessimistic_lock(&engine, k, k, 10, 10);
        must_commit_err(&engine, k, 20, 30);
        must_commit(&engine, k, 10, 20);
        must_seek_write(&engine, k, 30, 10, 20, WriteType::Lock);
    }

    #[test]
    fn test_amend_pessimistic_lock() {
        fn fail_to_write_pessimistic_lock<E: Engine>(
            engine: &E,
            key: &[u8],
            start_ts: impl Into<TimeStamp>,
            for_update_ts: impl Into<TimeStamp>,
        ) {
            let start_ts = start_ts.into();
            let for_update_ts = for_update_ts.into();
            must_acquire_pessimistic_lock(engine, key, key, start_ts, for_update_ts);
            // Delete the pessimistic lock to pretend write failure.
            pessimistic_rollback::tests::must_success(engine, key, start_ts, for_update_ts);
        }

        let engine = TestEngineBuilder::new().build().unwrap();
        let (k, mut v) = (b"k", b"v".to_vec());

        // Key not exist; should succeed.
        fail_to_write_pessimistic_lock(&engine, k, 10, 10);
        must_pipelined_pessimistic_prewrite_put(&engine, k, &v, k, 10, 10, true);
        must_commit(&engine, k, 10, 20);
        must_get(&engine, k, 20, &v);

        // for_update_ts(30) >= start_ts(30) > commit_ts(20); should succeed.
        v.push(0);
        fail_to_write_pessimistic_lock(&engine, k, 30, 30);
        must_pipelined_pessimistic_prewrite_put(&engine, k, &v, k, 30, 30, true);
        must_commit(&engine, k, 30, 40);
        must_get(&engine, k, 40, &v);

        // for_update_ts(40) >= commit_ts(40) > start_ts(35); should fail.
        fail_to_write_pessimistic_lock(&engine, k, 35, 40);
        must_pipelined_pessimistic_prewrite_put_err(&engine, k, &v, k, 35, 40, true);

        // KeyIsLocked; should fail.
        must_acquire_pessimistic_lock(&engine, k, k, 50, 50);
        must_pipelined_pessimistic_prewrite_put_err(&engine, k, &v, k, 60, 60, true);
        pessimistic_rollback::tests::must_success(&engine, k, 50, 50);

        // Pessimistic lock not exist and not pipelined; should fail.
        must_pessimistic_prewrite_put_err(&engine, k, &v, k, 70, 70, true);

        // The txn has been rolled back; should fail.
        must_acquire_pessimistic_lock(&engine, k, k, 80, 80);
        must_cleanup(&engine, k, 80, TimeStamp::max());
        must_pipelined_pessimistic_prewrite_put_err(&engine, k, &v, k, 80, 80, true);
    }

    #[test]
    fn test_extra_op_old_value() {
        let engine = TestEngineBuilder::new().build().unwrap();
        let key = Key::from_raw(b"key");
        let ctx = Context::default();

        let new_old_value = |short_value, start_ts| OldValue {
            short_value,
            start_ts,
        };

        let cases = vec![
            (
                Mutation::Put((key.clone(), b"v0".to_vec())),
                false,
                5,
                5,
                None,
                true,
            ),
            (
                Mutation::Put((key.clone(), b"v1".to_vec())),
                false,
                6,
                6,
                Some(new_old_value(Some(b"v0".to_vec()), 5.into())),
                true,
            ),
            (Mutation::Lock(key.clone()), false, 7, 7, None, false),
            (
                Mutation::Lock(key.clone()),
                false,
                8,
                8,
                Some(new_old_value(Some(b"v1".to_vec()), 6.into())),
                false,
            ),
            (
                Mutation::Put((key.clone(), vec![b'0'; 5120])),
                false,
                9,
                9,
                Some(new_old_value(Some(b"v1".to_vec()), 6.into())),
                true,
            ),
            (
                Mutation::Put((key.clone(), b"v3".to_vec())),
                false,
                10,
                10,
                Some(new_old_value(None, 9.into())),
                true,
            ),
            (
                Mutation::Put((key.clone(), b"v4".to_vec())),
                true,
                11,
                11,
                None,
                true,
            ),
        ];

        let write = |modifies| {
            engine.write(&ctx, modifies).unwrap();
        };

        let new_txn = |start_ts, cm| {
            let snapshot = engine.snapshot(&ctx).unwrap();
            MvccTxn::new(snapshot, start_ts, true, cm)
        };

        for case in cases {
            let (mutation, is_pessimistic, start_ts, commit_ts, old_value, check_old_value) = case;
            let mutation_type = mutation.mutation_type();
            let cm = ConcurrencyManager::new(start_ts.into());
            let mut txn = new_txn(start_ts.into(), cm.clone());

            txn.extra_op = ExtraOp::ReadOldValue;
            if is_pessimistic {
                acquire_pessimistic_lock(
                    &mut txn,
                    key.clone(),
                    b"key",
                    false,
                    0,
                    start_ts.into(),
                    false,
                    TimeStamp::zero(),
                )
                .unwrap();
                write(WriteData::from_modifies(txn.into_modifies()));
                txn = new_txn(start_ts.into(), cm.clone());
                txn.extra_op = ExtraOp::ReadOldValue;
                pessimistic_prewrite(
                    &mut txn,
                    mutation,
                    b"key",
                    &None,
                    true,
                    0,
                    start_ts.into(),
                    0,
                    TimeStamp::zero(),
                    TimeStamp::zero(),
                    false,
                    false,
                )
                .unwrap();
            } else {
                prewrite(
                    &mut txn,
                    mutation,
                    b"key",
                    &None,
                    false,
                    0,
                    0,
                    TimeStamp::default(),
<<<<<<< HEAD
                    false,
=======
                    TimeStamp::default(),
>>>>>>> eefee83f
                )
                .unwrap();
            }
            if check_old_value {
                let extra = txn.take_extra();
                let ts_key = key.clone().append_ts(start_ts.into());
                assert!(
                    extra.old_values.get(&ts_key).is_some(),
                    "{}@{}",
                    ts_key,
                    start_ts
                );
                assert_eq!(extra.old_values[&ts_key], (old_value, mutation_type));
            }
            write(WriteData::from_modifies(txn.into_modifies()));
            let mut txn = new_txn(start_ts.into(), cm);
            commit(&mut txn, key.clone(), commit_ts.into()).unwrap();
            engine
                .write(&ctx, WriteData::from_modifies(txn.into_modifies()))
                .unwrap();
        }
    }

    #[test]
    fn test_async_prewrite_primary() {
        // copy must_prewrite_put_impl, check that the key is written with the correct secondaries and the right timestamp

        let engine = TestEngineBuilder::new().build().unwrap();
        let ctx = Context::default();
        let cm = ConcurrencyManager::new(42.into());

        let do_prewrite = || {
            let snapshot = engine.snapshot(&ctx).unwrap();
            let mut txn = MvccTxn::new(snapshot, TimeStamp::new(2), true, cm.clone());
            let mutation = Mutation::Put((Key::from_raw(b"key"), b"value".to_vec()));
            let min_commit_ts = prewrite(
                &mut txn,
                mutation,
                b"key",
                &Some(vec![b"key1".to_vec(), b"key2".to_vec(), b"key3".to_vec()]),
                false,
                0,
                4,
                TimeStamp::zero(),
<<<<<<< HEAD
                false,
=======
                TimeStamp::zero(),
>>>>>>> eefee83f
            )
            .unwrap();
            let modifies = txn.into_modifies();
            if !modifies.is_empty() {
                engine
                    .write(&ctx, WriteData::from_modifies(modifies))
                    .unwrap();
            }
            min_commit_ts
        };

        assert_eq!(do_prewrite(), 43.into());

        let snapshot = engine.snapshot(&ctx).unwrap();
        let mut reader = MvccReader::new(snapshot, None, true, IsolationLevel::Si);
        let lock = reader.load_lock(&Key::from_raw(b"key")).unwrap().unwrap();
        assert_eq!(lock.ts, TimeStamp::new(2));
        assert_eq!(lock.use_async_commit, true);
        assert_eq!(
            lock.secondaries,
            vec![b"key1".to_vec(), b"key2".to_vec(), b"key3".to_vec()]
        );

        // max_ts in the concurrency manager is 42, so the min_commit_ts is 43.
        assert_eq!(lock.min_commit_ts, TimeStamp::new(43));

        // A duplicate prewrite request should return the min_commit_ts in the primary key
        assert_eq!(do_prewrite(), 43.into());
    }

    #[test]
    fn test_async_pessimistic_prewrite_primary() {
        let engine = TestEngineBuilder::new().build().unwrap();
        let ctx = Context::default();
        let cm = ConcurrencyManager::new(42.into());

        must_acquire_pessimistic_lock(&engine, b"key", b"key", 2, 2);

        let do_pessimistic_prewrite = || {
            let snapshot = engine.snapshot(&ctx).unwrap();
            let mut txn = MvccTxn::new(snapshot, TimeStamp::new(2), true, cm.clone());
            let mutation = Mutation::Put((Key::from_raw(b"key"), b"value".to_vec()));
            let min_commit_ts = pessimistic_prewrite(
                &mut txn,
                mutation,
                b"key",
                &Some(vec![b"key1".to_vec(), b"key2".to_vec(), b"key3".to_vec()]),
                true,
                0,
                4.into(),
                4,
                TimeStamp::zero(),
                TimeStamp::zero(),
                false,
                false,
            )
            .unwrap();
            let modifies = txn.into_modifies();
            if !modifies.is_empty() {
                engine
                    .write(&ctx, WriteData::from_modifies(modifies))
                    .unwrap();
            }
            min_commit_ts
        };

        assert_eq!(do_pessimistic_prewrite(), 43.into());

        let snapshot = engine.snapshot(&ctx).unwrap();
        let mut reader = MvccReader::new(snapshot, None, true, IsolationLevel::Si);
        let lock = reader.load_lock(&Key::from_raw(b"key")).unwrap().unwrap();
        assert_eq!(lock.ts, TimeStamp::new(2));
        assert_eq!(lock.use_async_commit, true);
        assert_eq!(
            lock.secondaries,
            vec![b"key1".to_vec(), b"key2".to_vec(), b"key3".to_vec()]
        );

        // max_ts in the concurrency manager is 42, so the min_commit_ts is 43.
        assert_eq!(lock.min_commit_ts, TimeStamp::new(43));

        // A duplicate prewrite request should return the min_commit_ts in the primary key
        assert_eq!(do_pessimistic_prewrite(), 43.into());
    }

    #[test]
    fn test_async_commit_pushed_min_commit_ts() {
        let engine = TestEngineBuilder::new().build().unwrap();
        let ctx = Context::default();
        let cm = ConcurrencyManager::new(42.into());

        // Simulate that min_commit_ts is pushed forward larger than latest_ts
        must_acquire_pessimistic_lock_impl(&engine, b"key", b"key", 2, 20000, 2, false, 100);

        let snapshot = engine.snapshot(&ctx).unwrap();
        let mut txn = MvccTxn::new(snapshot, TimeStamp::new(2), true, cm);
        let mutation = Mutation::Put((Key::from_raw(b"key"), b"value".to_vec()));
        let min_commit_ts = pessimistic_prewrite(
            &mut txn,
            mutation,
            b"key",
            &Some(vec![b"key1".to_vec(), b"key2".to_vec(), b"key3".to_vec()]),
            true,
            0,
            4.into(),
            4,
            TimeStamp::zero(),
            TimeStamp::zero(),
            false,
            false,
        )
        .unwrap();
        assert_eq!(min_commit_ts.into_inner(), 100);
    }

    #[test]
    fn test_txn_timestamp_overlapping() {
        let engine = TestEngineBuilder::new().build().unwrap();
        let (k, v) = (b"k1", b"v1");

        // Prepare a committed transaction.
        must_prewrite_put(&engine, k, v, k, 10);
        must_locked(&engine, k, 10);
        must_commit(&engine, k, 10, 20);
        must_unlocked(&engine, k);
        must_written(&engine, k, 10, 20, WriteType::Put);

        // Optimistic transaction allows the start_ts equals to another transaction's commit_ts
        // on the same key.
        must_prewrite_put(&engine, k, v, k, 20);
        must_locked(&engine, k, 20);
        must_commit(&engine, k, 20, 30);
        must_unlocked(&engine, k);

        // ...but it can be rejected by overlapped rollback flag.
        must_cleanup(&engine, k, 30, 0);
        let w = must_written(&engine, k, 20, 30, WriteType::Put);
        assert!(w.has_overlapped_rollback);
        must_unlocked(&engine, k);
        must_prewrite_put_err(&engine, k, v, k, 30);
        must_unlocked(&engine, k);

        // Prepare a committed transaction.
        must_prewrite_put(&engine, k, v, k, 40);
        must_locked(&engine, k, 40);
        must_commit(&engine, k, 40, 50);
        must_unlocked(&engine, k);
        must_written(&engine, k, 40, 50, WriteType::Put);

        // Pessimistic transaction also works in the same case.
        must_acquire_pessimistic_lock(&engine, k, k, 50, 50);
        must_pessimistic_locked(&engine, k, 50, 50);
        must_pessimistic_prewrite_put(&engine, k, v, k, 50, 50, true);
        must_commit(&engine, k, 50, 60);
        must_unlocked(&engine, k);
        must_written(&engine, k, 50, 60, WriteType::Put);

        // .. and it can also be rejected by overlapped rollback flag.
        must_cleanup(&engine, k, 60, 0);
        let w = must_written(&engine, k, 50, 60, WriteType::Put);
        assert!(w.has_overlapped_rollback);
        must_unlocked(&engine, k);
        must_acquire_pessimistic_lock_err(&engine, k, k, 60, 60);
        must_unlocked(&engine, k);
    }

    #[test]
    fn test_rollback_while_other_transaction_running() {
        let engine = TestEngineBuilder::new().build().unwrap();
        let (k, v) = (b"k1", b"v1");

        must_prewrite_put_async_commit(&engine, k, v, k, &Some(vec![]), 10, 0);
        must_cleanup(&engine, k, 15, 0);
        must_commit(&engine, k, 10, 15);
        let w = must_written(&engine, k, 10, 15, WriteType::Put);
        assert!(w.has_overlapped_rollback);

        must_prewrite_put_async_commit(&engine, k, v, k, &Some(vec![]), 20, 0);
        check_txn_status::tests::must_success(&engine, k, 25, 0, 0, true, |s| {
            s == TxnStatus::LockNotExist
        });
        must_commit(&engine, k, 20, 25);
        let w = must_written(&engine, k, 20, 25, WriteType::Put);
        assert!(w.has_overlapped_rollback);

        must_prewrite_put_async_commit(&engine, k, v, k, &Some(vec![]), 30, 0);
        check_secondary_locks::tests::must_success(
            &engine,
            k,
            35,
            SecondaryLocksStatus::RolledBack,
        );
        must_commit(&engine, k, 30, 35);
        let w = must_written(&engine, k, 30, 35, WriteType::Put);
        assert!(w.has_overlapped_rollback);

        // Do not commit with overlapped_rollback if the rollback ts doesn't equal to commit_ts.
        must_prewrite_put_async_commit(&engine, k, v, k, &Some(vec![]), 40, 0);
        must_cleanup(&engine, k, 44, 0);
        must_commit(&engine, k, 40, 45);
        let w = must_written(&engine, k, 40, 45, WriteType::Put);
        assert!(!w.has_overlapped_rollback);

        // Do not put rollback mark to the lock if the lock is not async commit or if lock.ts is
        // before start_ts or min_commit_ts.
        must_prewrite_put(&engine, k, v, k, 50);
        must_cleanup(&engine, k, 55, 0);
        let l = must_locked(&engine, k, 50);
        assert!(l.rollback_ts.is_empty());
        must_commit(&engine, k, 50, 56);

        must_prewrite_put_async_commit(&engine, k, v, k, &Some(vec![]), 60, 0);
        must_cleanup(&engine, k, 59, 0);
        let l = must_locked(&engine, k, 60);
        assert!(l.rollback_ts.is_empty());
        must_commit(&engine, k, 60, 65);

        must_prewrite_put_async_commit(&engine, k, v, k, &Some(vec![]), 70, 75);
        must_cleanup(&engine, k, 74, 0);
        must_cleanup(&engine, k, 75, 0);
        let l = must_locked(&engine, k, 70);
        assert_eq!(l.min_commit_ts, 75.into());
        assert_eq!(l.rollback_ts, vec![75.into()]);
    }
}<|MERGE_RESOLUTION|>--- conflicted
+++ resolved
@@ -1320,11 +1320,8 @@
             0,
             0,
             TimeStamp::default(),
-<<<<<<< HEAD
+            TimeStamp::default(),
             false,
-=======
-            TimeStamp::default(),
->>>>>>> eefee83f
         )
         .unwrap();
         assert!(txn.write_size() > 0);
@@ -1370,11 +1367,8 @@
             0,
             0,
             TimeStamp::default(),
-<<<<<<< HEAD
+            TimeStamp::default(),
             false
-=======
-            TimeStamp::default(),
->>>>>>> eefee83f
         )
         .is_err());
 
@@ -1390,11 +1384,8 @@
             0,
             0,
             TimeStamp::default(),
-<<<<<<< HEAD
+            TimeStamp::default(),
             false
-=======
-            TimeStamp::default(),
->>>>>>> eefee83f
         )
         .is_ok());
     }
@@ -1891,11 +1882,8 @@
                     0,
                     0,
                     TimeStamp::default(),
-<<<<<<< HEAD
+                    TimeStamp::default(),
                     false,
-=======
-                    TimeStamp::default(),
->>>>>>> eefee83f
                 )
                 .unwrap();
             }
@@ -1940,11 +1928,8 @@
                 0,
                 4,
                 TimeStamp::zero(),
-<<<<<<< HEAD
+                TimeStamp::zero(),
                 false,
-=======
-                TimeStamp::zero(),
->>>>>>> eefee83f
             )
             .unwrap();
             let modifies = txn.into_modifies();

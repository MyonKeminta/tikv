[package]
name = "cmd"
version = "0.0.1"
license = "Apache-2.0"
edition = "2018"
publish = false
default-run = "tikv-server"

[features]
default = ["tikv/default"]
tcmalloc = ["tikv/tcmalloc"]
jemalloc = ["tikv/jemalloc"]
mimalloc = ["tikv/mimalloc"]
portable = ["tikv/portable"]
sse = ["tikv/sse"]
mem-profiling = ["tikv/mem-profiling"]
profiling = ["tikv/profiling"]
failpoints = ["tikv/failpoints"]

[lib]
name = "cmd"

[[bin]]
name = "tikv-server"

[[bin]]
name = "tikv-ctl"

[dependencies]
tikv = { path = "../", default-features = false }
log = { version = "0.4", features = ["max_level_trace", "release_max_level_debug"] }
slog = { version = "2.3", features = ["max_level_trace", "release_max_level_debug"] }
slog-global = { version = "0.1", git = "https://github.com/breeswish/slog-global.git", rev = "0e23a5baff302a9d7bccd85f8f31e43339c2f2c1" }
rand = "0.6.5"
toml = "0.4"
libc = "0.2"
fs2 = "0.4"
protobuf = "2"
nix = "0.11"
chrono = "0.4"
clap = "2.32"
url = "2"
futures = "0.1"
serde = "1.0"
serde_json = "1.0"
fail = "0.3"
grpcio = { version = "0.5.0-alpha.3", features = [ "openssl-vendored" ] }
raft = "0.6.0-alpha"
hex = "0.3"
vlog = "0.1.4"
kvproto = { git = "https://github.com/pingcap/kvproto.git" }
tikv_util = { path = "../components/tikv_util" }
engine = { path = "../components/engine" }
pd_client = { path = "../components/pd_client" }
<<<<<<< HEAD
cdc = { path = "../components/cdc" }
=======
backup = { path = "../components/backup" }
>>>>>>> 472dd9b1

[target.'cfg(unix)'.dependencies]
signal = "0.6"<|MERGE_RESOLUTION|>--- conflicted
+++ resolved
@@ -52,11 +52,8 @@
 tikv_util = { path = "../components/tikv_util" }
 engine = { path = "../components/engine" }
 pd_client = { path = "../components/pd_client" }
-<<<<<<< HEAD
 cdc = { path = "../components/cdc" }
-=======
 backup = { path = "../components/backup" }
->>>>>>> 472dd9b1
 
 [target.'cfg(unix)'.dependencies]
 signal = "0.6"
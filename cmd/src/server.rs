//! This module startups all the components of a TiKV server.
//!
//! It is responsible for reading from configs, starting up the various server components,
//! and handling errors (mostly by aborting and reporting to the user).
//!
//! The entry point is `run_tikv`.
//!
//! Components are often used to initialize other components, and/or must be explicitly stopped.
//! We keep these components in the `TiKVServer` struct.

use crate::{setup::*, signal_handler};
use engine::{
    rocks::util::{metrics_flusher::MetricsFlusher, security::encrypted_env_from_cipher_file},
    rocks::{self, util::metrics_flusher::DEFAULT_FLUSHER_INTERVAL},
};
use fs2::FileExt;
use futures_cpupool::Builder;
use kvproto::{
    backup::create_backup, cdcpb::create_change_data, deadlock::create_deadlock,
    debugpb::create_debug, diagnosticspb::create_diagnostics, import_sstpb::create_import_sst,
};
use pd_client::{PdClient, RpcClient};
use std::{
    convert::TryFrom,
    fmt,
    fs::File,
    path::{Path, PathBuf},
    sync::{Arc, Mutex},
    thread::JoinHandle,
    time::Duration,
};
use tikv::config::ConfigHandler;
use tikv::raftstore::router::ServerRaftStoreRouter;
use tikv::{
    config::{ConfigController, TiKvConfig},
    coprocessor,
    import::{ImportSSTService, SSTImporter},
    raftstore::{
        coprocessor::{CoprocessorHost, RegionInfoAccessor},
        store::{
            fsm,
            fsm::store::{RaftBatchSystem, RaftRouter, StoreMeta, PENDING_VOTES_CAP},
            new_compaction_listener, LocalReader, SnapManagerBuilder,
        },
    },
    server::{
        config::Config as ServerConfig,
        create_raft_storage,
        gc_worker::{AutoGcConfig, GcWorker},
        lock_manager::LockManager,
        resolve,
        service::{DebugService, DiagnosticsService},
        status_server::StatusServer,
        Node, RaftKv, Server, DEFAULT_CLUSTER_ID,
    },
    storage,
};
use tikv_util::{
    check_environment_variables,
    security::SecurityManager,
    time::Monitor,
    worker::{FutureWorker, Worker},
};

/// Run a TiKV server. Returns when the server is shutdown by the user, in which
/// case the server will be properly stopped.
pub fn run_tikv(config: TiKvConfig) {
    // Do some prepare works before start.
    pre_start(&config);

    let mut tikv = TiKVServer::init(config);

    let _m = Monitor::default();

    tikv.init_fs();
    tikv.init_engines();
    let gc_worker = tikv.init_gc_worker();
    let server_config = tikv.init_servers(&gc_worker);
    tikv.register_services(gc_worker);
    tikv.init_metrics_flusher();

    tikv.run_server(server_config);

    signal_handler::wait_for_signal(Some(tikv.engines.take().unwrap().engines));

    tikv.stop();
}

const RESERVED_OPEN_FDS: u64 = 1000;

/// A complete TiKV server.
struct TiKVServer {
    config: TiKvConfig,
    cfg_controller: Option<ConfigController>,
    security_mgr: Arc<SecurityManager>,
    pd_client: Arc<RpcClient>,
    router: RaftRouter,
    system: Option<RaftBatchSystem>,
    resolver: resolve::PdStoreAddrResolver,
    store_path: PathBuf,
    engines: Option<Engines>,
    servers: Option<Servers>,
    region_info_accessor: RegionInfoAccessor,
    coprocessor_host: Option<CoprocessorHost>,
    to_stop: Vec<Box<dyn Stop>>,
}

struct Engines {
    engines: engine::Engines,
    store_meta: Arc<Mutex<StoreMeta>>,
    engine: RaftKv<ServerRaftStoreRouter>,
    raft_router: ServerRaftStoreRouter,
}

struct Servers {
    lock_mgr: Option<LockManager>,
    server: Server<ServerRaftStoreRouter, resolve::PdStoreAddrResolver>,
    node: Node<RpcClient>,
    importer: Arc<SSTImporter>,
    cdc_scheduler: tikv_util::worker::Scheduler<cdc::Task>,
}

impl TiKVServer {
    fn init(mut config: TiKvConfig) -> TiKVServer {
        // It is okay use pd config and security config before `init_config`,
        // because these configs must be provided by command line, and only
        // used during startup process.
        let security_mgr =
            Arc::new(SecurityManager::new(&config.security).unwrap_or_else(|e| {
                fatal!("failed to create security manager: {}", e.description())
            }));
        let pd_client = Self::connect_to_pd_cluster(&mut config, Arc::clone(&security_mgr));

        // Initialize and check config
        let cfg_controller = Self::init_config(config, Arc::clone(&pd_client));
        let config = cfg_controller.get_current().clone();

        let store_path = Path::new(&config.storage.data_dir).to_owned();

        let (resolve_worker, resolver) = resolve::new_resolver(Arc::clone(&pd_client))
            .unwrap_or_else(|e| fatal!("failed to start address resolver: {}", e));

        // Initialize raftstore channels.
        let (router, system) = fsm::create_raft_batch_system(&config.raft_store);
        let mut coprocessor_host = Some(CoprocessorHost::new(router.clone()));
        let region_info_accessor = RegionInfoAccessor::new(coprocessor_host.as_mut().unwrap());
        region_info_accessor.start();

        TiKVServer {
            config,
            cfg_controller: Some(cfg_controller),
            security_mgr,
            pd_client,
            router,
            system: Some(system),
            resolver,
            store_path,
            engines: None,
            servers: None,
            region_info_accessor,
            coprocessor_host,
            to_stop: vec![Box::new(resolve_worker)],
        }
    }

    /// Initialize and check the config
    ///
    /// Warnings are logged and fatal errors exist.
    ///
    /// #  Fatal errors
    ///
    /// - If `dynamic config` feature is enabled and failed to register config to PD
    /// - If some critical configs (like data dir) are differrent from last run
    /// - If the config can't pass `validate()`
    /// - If the max open file descriptor limit is not high enough to support
    ///   the main database and the raft database.
    fn init_config(mut config: TiKvConfig, pd_client: Arc<RpcClient>) -> ConfigController {
        let mut version = Default::default();
        if config.dynamic_config {
            // Advertise address and cluster id can not be changed
            if config.server.advertise_addr.is_empty() {
                config.server.advertise_addr = config.server.addr.clone();
            }
            let advertise_addr = config.server.advertise_addr.clone();
            let cluster_id = config.server.cluster_id;
            // Using the same file for initialize global logger
            // and diagnostics service
            let log_file = config.log_file.clone();

            let (v, mut cfg) =
                ConfigHandler::create(advertise_addr.clone(), Arc::clone(&pd_client), config)
                    .unwrap_or_else(|e| fatal!("failed to register config from pd: {}", e));

            cfg.server.advertise_addr = advertise_addr;
            cfg.server.cluster_id = cluster_id;
            cfg.log_file = log_file;
            cfg.dynamic_config = true;
            config = cfg;
            version = v;
        }

        validate_and_persist_config(&mut config, true);
        check_system_config(&config);

        tikv_util::set_panic_hook(false, &config.storage.data_dir);

        // Print version information.
        tikv::log_tikv_info();
        info!(
            "using config";
            "version" => ?version,
            "config" => serde_json::to_string(&config).unwrap(),
        );
        if config.panic_when_unexpected_key_or_data {
            info!("panic-when-unexpected-key-or-data is on");
            tikv_util::set_panic_when_unexpected_key_or_data(true);
        }

        config.write_into_metrics();

        ConfigController::new(config, version)
    }

    fn connect_to_pd_cluster(
        config: &mut TiKvConfig,
        security_mgr: Arc<SecurityManager>,
    ) -> Arc<RpcClient> {
        let pd_client = Arc::new(
            RpcClient::new(&config.pd, security_mgr)
                .unwrap_or_else(|e| fatal!("failed to create rpc client: {}", e)),
        );

        let cluster_id = pd_client
            .get_cluster_id()
            .unwrap_or_else(|e| fatal!("failed to get cluster id: {}", e));
        if cluster_id == DEFAULT_CLUSTER_ID {
            fatal!("cluster id can't be {}", DEFAULT_CLUSTER_ID);
        }
        config.server.cluster_id = cluster_id;
        info!(
            "connect to PD cluster";
            "cluster_id" => cluster_id
        );

        pd_client
    }

    fn init_fs(&self) {
        let lock_path = self.store_path.join(Path::new("LOCK"));

        let f = File::create(lock_path.as_path())
            .unwrap_or_else(|e| fatal!("failed to create lock at {}: {}", lock_path.display(), e));
        if f.try_lock_exclusive().is_err() {
            fatal!(
                "lock {} failed, maybe another instance is using this directory.",
                self.store_path.display()
            );
        }

        if tikv_util::panic_mark_file_exists(&self.config.storage.data_dir) {
            fatal!(
                "panic_mark_file {} exists, there must be something wrong with the db.",
                tikv_util::panic_mark_file_path(&self.config.storage.data_dir).display()
            );
        }
    }

    fn init_engines(&mut self) {
        let block_cache = self.config.storage.block_cache.build_shared_cache();

        let raft_db_path = Path::new(&self.config.raft_store.raftdb_path);
        let mut raft_db_opts = self.config.raftdb.build_opt();
        // Create encrypted env from cipher file
        let encrypted_env = if !self.security_mgr.cipher_file().is_empty() {
            match encrypted_env_from_cipher_file(&self.security_mgr.cipher_file(), None) {
                Err(e) => fatal!(
                    "failed to create encrypted env from cipher file, err {:?}",
                    e
                ),
                Ok(env) => Some(env),
            }
        } else {
            None
        };
        if let Some(ref encrypted_env) = encrypted_env {
            raft_db_opts.set_env(encrypted_env.clone());
        }
        let raft_db_cf_opts = self.config.raftdb.build_cf_opts(&block_cache);
        let raft_engine = rocks::util::new_engine_opt(
            raft_db_path.to_str().unwrap(),
            raft_db_opts,
            raft_db_cf_opts,
        )
        .unwrap_or_else(|s| fatal!("failed to create raft engine: {}", s));

        // Create kv engine.
        let mut kv_db_opts = self.config.rocksdb.build_opt();
        kv_db_opts.add_event_listener(new_compaction_listener(self.router.clone()));
        if let Some(encrypted_env) = encrypted_env {
            kv_db_opts.set_env(encrypted_env);
        }
        let kv_cfs_opts = self.config.rocksdb.build_cf_opts(&block_cache);
        let db_path = self
            .store_path
            .join(Path::new(storage::config::DEFAULT_ROCKSDB_SUB_DIR));
        let kv_engine =
            rocks::util::new_engine_opt(db_path.to_str().unwrap(), kv_db_opts, kv_cfs_opts)
                .unwrap_or_else(|s| fatal!("failed to create kv engine: {}", s));

        let engines = engine::Engines::new(
            Arc::new(kv_engine),
            Arc::new(raft_engine),
            block_cache.is_some(),
        );
        let store_meta = Arc::new(Mutex::new(StoreMeta::new(PENDING_VOTES_CAP)));
        let local_reader =
            LocalReader::new(engines.kv.clone(), store_meta.clone(), self.router.clone());
        let raft_router = ServerRaftStoreRouter::new(self.router.clone(), local_reader);

        let engine = RaftKv::new(raft_router.clone());

        self.engines = Some(Engines {
            engines,
            store_meta,
            engine,
            raft_router,
        });
    }

    fn init_gc_worker(&self) -> GcWorker<RaftKv<ServerRaftStoreRouter>> {
        let engines = self.engines.as_ref().unwrap();
        let mut gc_worker = GcWorker::new(
            engines.engine.clone(),
            Some(engines.engines.kv.clone()),
            Some(engines.raft_router.clone()),
            Some(self.region_info_accessor.clone()),
            self.config.gc.clone(),
        );
        gc_worker
            .start()
            .unwrap_or_else(|e| fatal!("failed to start gc worker: {}", e));

        gc_worker
    }

    fn init_servers(
        &mut self,
        gc_worker: &GcWorker<RaftKv<ServerRaftStoreRouter>>,
    ) -> Arc<ServerConfig> {
        let mut cfg_controller = self.cfg_controller.take().unwrap();
        cfg_controller.register("gc", Box::new(gc_worker.get_config_manager()));

        // Create CoprocessorHost.
        let mut coprocessor_host = self.coprocessor_host.take().unwrap();

        let lock_mgr = if self.config.pessimistic_txn.enabled {
            let lock_mgr = LockManager::new();
            cfg_controller.register("pessimistic_txn", Box::new(lock_mgr.config_manager()));
            lock_mgr.register_detector_role_change_observer(&mut coprocessor_host);
            Some(lock_mgr)
        } else {
            None
        };

        let engines = self.engines.as_ref().unwrap();

        let pd_worker = FutureWorker::new("pd-worker");
        let pd_sender = pd_worker.scheduler();
        let storage_read_pool = storage::build_read_pool(
            &self.config.readpool.storage,
            pd_sender.clone(),
            engines.engine.clone(),
        );
        let storage = create_raft_storage(
            engines.engine.clone(),
            &self.config.storage,
            storage_read_pool,
            lock_mgr.clone(),
        )
        .unwrap_or_else(|e| fatal!("failed to create raft storage: {}", e));

        // Create snapshot manager, server.
        let snap_path = self
            .store_path
            .join(Path::new("snap"))
            .to_str()
            .unwrap()
            .to_owned();

        let bps = i64::try_from(self.config.server.snap_max_write_bytes_per_sec.0)
            .unwrap_or_else(|_| fatal!("snap_max_write_bytes_per_sec > i64::max_value"));

        let snap_mgr = SnapManagerBuilder::default()
            .max_write_bytes_per_sec(bps)
            .max_total_size(self.config.server.snap_max_total_size.0)
            .build(snap_path, Some(self.router.clone()));

        // Create coprocessor endpoint.
        let cop_read_pool = coprocessor::readpool_impl::build_read_pool(
            &self.config.readpool.coprocessor,
            pd_sender,
            engines.engine.clone(),
        );

        // Create and register cdc.
        let mut cdc_worker = Box::new(tikv_util::worker::Worker::new("cdc"));
        let cdc_scheduler = cdc_worker.scheduler();
        let cdc_ob = cdc::CdcObserver::new(cdc_scheduler.clone());
        coprocessor_host
            .registry
            .register_cmd_observer(100, Box::new(cdc_ob.clone()) as _);
        coprocessor_host
            .registry
            .register_role_observer(100, Box::new(cdc_ob.clone()) as _);

        let server_config = Arc::new(self.config.server.clone());

        // Create server
        let server = Server::new(
            &server_config,
            &self.security_mgr,
            storage,
            coprocessor::Endpoint::new(&server_config, cop_read_pool),
            engines.raft_router.clone(),
            self.resolver.clone(),
            snap_mgr.clone(),
            gc_worker.clone(),
        )
        .unwrap_or_else(|e| fatal!("failed to create server: {}", e));

        let import_path = self.store_path.join("import");
        let importer = Arc::new(SSTImporter::new(import_path).unwrap());
        let mut node = Node::new(
            self.system.take().unwrap(),
            &server_config,
            &self.config.raft_store,
            self.pd_client.clone(),
        );
        let apply_router = node.get_apply_router();
        let cfg_controller = ConfigController::new(self.config.clone());
        node.start(
            engines.engines.clone(),
            server.transport(),
            snap_mgr,
            pd_worker,
            engines.store_meta.clone(),
            coprocessor_host,
            importer.clone(),
            cfg_controller,
        )
        .unwrap_or_else(|e| fatal!("failed to start node: {}", e));

        initial_metric(&self.config.metric, Some(node.id()));

        // Start auto gc
        let auto_gc_config = AutoGcConfig::new(
            self.pd_client.clone(),
            self.region_info_accessor.clone(),
            node.id(),
        );
        if let Err(e) = gc_worker.start_auto_gc(auto_gc_config) {
            fatal!("failed to start auto_gc on storage, error: {}", e);
        }

        // Start CDC.
        let cdc_endpoint = cdc::Endpoint::new(
            self.pd_client.clone(),
            cdc_worker.scheduler(),
            apply_router,
            cdc_ob,
        );
        cdc_worker
            .start(cdc_endpoint)
            .unwrap_or_else(|e| fatal!("failed to start cdc: {}", e));
        self.to_stop.push(cdc_worker);

        self.servers = Some(Servers {
            lock_mgr,
            server,
            node,
            importer,
            cdc_scheduler,
        });

        server_config
    }

    fn register_services(&mut self, gc_worker: GcWorker<RaftKv<ServerRaftStoreRouter>>) {
        let servers = self.servers.as_mut().unwrap();
        let engines = self.engines.as_ref().unwrap();

        // Import SST service.
        let import_service = ImportSSTService::new(
            self.config.import.clone(),
            engines.raft_router.clone(),
            engines.engines.kv.clone(),
            servers.importer.clone(),
        );
        if servers
            .server
            .register_service(create_import_sst(import_service))
            .is_some()
        {
            fatal!("failed to register import service");
        }

        // The `DebugService` and `DiagnosticsService` will share the same thread pool
        let pool = Builder::new()
            .name_prefix(thd_name!("debugger"))
            .pool_size(1)
            .create();

        // Debug service.
        let debug_service = DebugService::new(
            engines.engines.clone(),
            pool.clone(),
            engines.raft_router.clone(),
            gc_worker.get_config_manager(),
            self.config.dynamic_config,
        );
        if servers
            .server
            .register_service(create_debug(debug_service))
            .is_some()
        {
            fatal!("failed to register debug service");
        }

        // Create Diagnostics service
        let diag_service = DiagnosticsService::new(pool, self.config.log_file.clone());
        if servers
            .server
            .register_service(create_diagnostics(diag_service))
            .is_some()
        {
            fatal!("failed to register diagnostics service");
        }

        // Lock manager.
        if let Some(lock_mgr) = servers.lock_mgr.as_mut() {
            if servers
                .server
                .register_service(create_deadlock(lock_mgr.deadlock_service()))
                .is_some()
            {
                fatal!("failed to register deadlock service");
            }

            lock_mgr
                .start(
                    servers.node.id(),
                    self.pd_client.clone(),
                    self.resolver.clone(),
                    self.security_mgr.clone(),
                    &self.config.pessimistic_txn,
                )
                .unwrap_or_else(|e| fatal!("failed to start lock manager: {}", e));
        }

        // Backup service.
        let mut backup_worker = Box::new(tikv_util::worker::Worker::new("backup-endpoint"));
        let backup_scheduler = backup_worker.scheduler();
        let backup_service = backup::Service::new(backup_scheduler);
        if servers
            .server
            .register_service(create_backup(backup_service))
            .is_some()
        {
            fatal!("failed to register backup service");
        }

        let cdc_service = cdc::Service::new(servers.cdc_scheduler.clone());
        if servers
            .server
            .register_service(create_change_data(cdc_service))
            .is_some()
        {
            fatal!("failed to register cdc service");
        }

        let backup_endpoint = backup::Endpoint::new(
            servers.node.id(),
            engines.engine.clone(),
            self.region_info_accessor.clone(),
            engines.engines.kv.clone(),
        );
        let backup_timer = backup_endpoint.new_timer();
        backup_worker
            .start_with_timer(backup_endpoint, backup_timer)
            .unwrap_or_else(|e| fatal!("failed to start backup endpoint: {}", e));

        self.to_stop.push(backup_worker);
    }

    fn init_metrics_flusher(&mut self) {
        let mut metrics_flusher = Box::new(MetricsFlusher::new(
            self.engines.as_ref().unwrap().engines.clone(),
            Duration::from_millis(DEFAULT_FLUSHER_INTERVAL),
        ));

        // Start metrics flusher
        if let Err(e) = metrics_flusher.start() {
            error!(
                "failed to start metrics flusher";
                "err" => %e
            );
        }

        self.to_stop.push(metrics_flusher);
    }

    fn run_server(&mut self, server_config: Arc<ServerConfig>) {
        let server = &mut self.servers.as_mut().unwrap().server;
        server
            .build_and_bind()
            .unwrap_or_else(|e| fatal!("failed to build server: {}", e));
        server
            .start(server_config, self.security_mgr.clone())
            .unwrap_or_else(|e| fatal!("failed to start server: {}", e));

        // Create a status server.
        let status_enabled =
            self.config.metric.address.is_empty() && !self.config.server.status_addr.is_empty();
        // FIXME: How to keep config updated?
        if status_enabled {
            let mut status_server = Box::new(StatusServer::new(
                self.config.server.status_thread_pool_size,
                self.config.clone(),
            ));
            // Start the status server.
            if let Err(e) = status_server.start(self.config.server.status_addr.clone()) {
                error!(
                    "failed to bind addr for status service";
                    "err" => %e
                );
            } else {
                self.to_stop.push(status_server);
            }
        }
    }

    fn stop(self) {
        let mut servers = self.servers.unwrap();
        servers
            .server
            .stop()
            .unwrap_or_else(|e| fatal!("failed to stop server: {}", e));

        servers.node.stop();
        self.region_info_accessor.stop();
        if let Some(lm) = servers.lock_mgr.as_mut() {
            lm.stop();
        }

        self.to_stop.into_iter().for_each(|s| s.stop());
    }
}

/// Various sanity-checks and logging before running a server.
///
/// Warnings are logged.
///
/// # Logs
///
/// The presence of these environment variables that affect the database
/// behavior is logged.
///
/// - `GRPC_POLL_STRATEGY`
/// - `http_proxy` and `https_proxy`
///
/// # Warnings
///
/// - if `net.core.somaxconn` < 32768
/// - if `net.ipv4.tcp_syncookies` is not 0
/// - if `vm.swappiness` is not 0
/// - if data directories are not on SSDs
/// - if the "TZ" environment variable is not set on unix
fn pre_start(config: &TiKvConfig) {
    // Sets the global logger ASAP.
    // It is okay to use the config w/o `validate()`,
    // because `initial_logger()` handles various conditions.
    // TODO: currently the logger config has to be provided
    // through command line. Consider remove this constraint.
    initial_logger(&config);
<<<<<<< HEAD
    tikv_util::set_panic_hook(true, &config.storage.data_dir);

    // Print version information.
    tikv::log_tikv_info();
    info!(
        "using config";
        "config" => serde_json::to_string(&config).unwrap(),
    );

    config.write_into_metrics();
=======
>>>>>>> 837299f3

    check_environment_variables();

    for e in tikv_util::config::check_kernel() {
        warn!(
            "check: kernel";
            "err" => %e
        );
    }
}

fn check_system_config(config: &TiKvConfig) {
    info!("beginning system configuration check");
    let mut rocksdb_max_open_files = config.rocksdb.max_open_files;
    if config.rocksdb.titan.enabled {
        // Titan engine maintains yet another pool of blob files and uses the same max
        // number of open files setup as rocksdb does. So we double the max required
        // open files here
        rocksdb_max_open_files *= 2;
    }
    if let Err(e) = tikv_util::config::check_max_open_fds(
        RESERVED_OPEN_FDS + (rocksdb_max_open_files + config.raftdb.max_open_files) as u64,
    ) {
        fatal!("{}", e);
    }

    // Check RocksDB data dir
    if let Err(e) = tikv_util::config::check_data_dir(&config.storage.data_dir) {
        warn!(
            "check: rocksdb-data-dir";
            "path" => &config.storage.data_dir,
            "err" => %e
        );
    }
    // Check raft data dir
    if let Err(e) = tikv_util::config::check_data_dir(&config.raft_store.raftdb_path) {
        warn!(
            "check: raftdb-path";
            "path" => &config.raft_store.raftdb_path,
            "err" => %e
        );
    }
}

/// A small trait for components which can be trivially stopped. Lets us keep
/// a list of these in `TiKV`, rather than storing each component individually.
trait Stop {
    fn stop(self: Box<Self>);
}

impl Stop for StatusServer {
    fn stop(self: Box<Self>) {
        (*self).stop()
    }
}

impl Stop for MetricsFlusher {
    fn stop(mut self: Box<Self>) {
        (*self).stop()
    }
}

impl<T: fmt::Display + Send + 'static> Stop for Worker<T> {
    fn stop(mut self: Box<Self>) {
        if let Some(Err(e)) = Worker::stop(&mut *self).map(JoinHandle::join) {
            info!(
                "ignore failure when stopping worker";
                "err" => ?e
            );
        }
    }
}<|MERGE_RESOLUTION|>--- conflicted
+++ resolved
@@ -682,19 +682,6 @@
     // TODO: currently the logger config has to be provided
     // through command line. Consider remove this constraint.
     initial_logger(&config);
-<<<<<<< HEAD
-    tikv_util::set_panic_hook(true, &config.storage.data_dir);
-
-    // Print version information.
-    tikv::log_tikv_info();
-    info!(
-        "using config";
-        "config" => serde_json::to_string(&config).unwrap(),
-    );
-
-    config.write_into_metrics();
-=======
->>>>>>> 837299f3
 
     check_environment_variables();
 

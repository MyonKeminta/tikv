// Copyright 2018 TiKV Project Authors. Licensed under Apache-2.0.

use concurrency_manager::ConcurrencyManager;
use criterion::{black_box, BatchSize, Bencher, Criterion};
use kvproto::kvrpcpb::Context;
use test_util::KvGenerator;
use tikv::storage::kv::{Engine, WriteData};
use tikv::storage::mvcc::{self, MvccReader, MvccTxn};
use tikv::storage::txn::{commit, prewrite};
use txn_types::{Key, Mutation, TimeStamp};

use super::{BenchConfig, EngineFactory, DEFAULT_ITERATIONS, DEFAULT_KV_GENERATOR_SEED};

fn setup_prewrite<E, F>(
    engine: &E,
    config: &BenchConfig<F>,
    start_ts: impl Into<TimeStamp>,
) -> (E::Snap, Vec<Key>)
where
    E: Engine,
    F: EngineFactory<E>,
{
    let ctx = Context::default();
    let snapshot = engine.snapshot(&ctx).unwrap();
    let start_ts = start_ts.into();
    let cm = ConcurrencyManager::new(start_ts);
    let mut txn = MvccTxn::new(snapshot, start_ts, true, cm);

    let kvs = KvGenerator::with_seed(
        config.key_length,
        config.value_length,
        DEFAULT_KV_GENERATOR_SEED,
    )
    .generate(DEFAULT_ITERATIONS);
    for (k, v) in &kvs {
        prewrite(
            &mut txn,
            Mutation::Put((Key::from_raw(&k), v.clone())),
            &k.clone(),
            &None,
            false,
            0,
            0,
            TimeStamp::default(),
<<<<<<< HEAD
            false,
=======
            TimeStamp::default(),
>>>>>>> eefee83f
        )
        .unwrap();
    }
    let write_data = WriteData::from_modifies(txn.into_modifies());
    let _ = engine.async_write(&ctx, write_data, Box::new(move |(_, _)| {}));
    let keys: Vec<Key> = kvs.iter().map(|(k, _)| Key::from_raw(&k)).collect();
    let snapshot = engine.snapshot(&ctx).unwrap();
    (snapshot, keys)
}

fn mvcc_prewrite<E: Engine, F: EngineFactory<E>>(b: &mut Bencher, config: &BenchConfig<F>) {
    let engine = config.engine_factory.build();
    let ctx = Context::default();
    let cm = ConcurrencyManager::new(1.into());
    b.iter_batched(
        || {
            let mutations: Vec<(Mutation, Vec<u8>)> = KvGenerator::with_seed(
                config.key_length,
                config.value_length,
                DEFAULT_KV_GENERATOR_SEED,
            )
            .generate(DEFAULT_ITERATIONS)
            .iter()
            .map(|(k, v)| (Mutation::Put((Key::from_raw(&k), v.clone())), k.clone()))
            .collect();
            let snapshot = engine.snapshot(&ctx).unwrap();
            (mutations, snapshot)
        },
        |(mutations, snapshot)| {
            for (mutation, primary) in mutations {
                let mut txn = mvcc::MvccTxn::new(snapshot.clone(), 1.into(), true, cm.clone());
                prewrite(
                    &mut txn,
                    mutation,
                    &primary,
                    &None,
                    false,
                    0,
                    0,
                    TimeStamp::default(),
<<<<<<< HEAD
                    false,
=======
                    TimeStamp::default(),
>>>>>>> eefee83f
                )
                .unwrap();
            }
        },
        BatchSize::SmallInput,
    )
}

fn mvcc_commit<E: Engine, F: EngineFactory<E>>(b: &mut Bencher, config: &BenchConfig<F>) {
    let engine = config.engine_factory.build();
    let cm = ConcurrencyManager::new(1.into());
    b.iter_batched(
        || setup_prewrite(&engine, &config, 1),
        |(snapshot, keys)| {
            for key in keys {
                let mut txn = mvcc::MvccTxn::new(snapshot.clone(), 1.into(), true, cm.clone());
                black_box(commit(&mut txn, key, 1.into())).unwrap();
            }
        },
        BatchSize::SmallInput,
    );
}

fn mvcc_rollback_prewrote<E: Engine, F: EngineFactory<E>>(
    b: &mut Bencher,
    config: &BenchConfig<F>,
) {
    let engine = config.engine_factory.build();
    let cm = ConcurrencyManager::new(1.into());
    b.iter_batched(
        || setup_prewrite(&engine, &config, 1),
        |(snapshot, keys)| {
            for key in keys {
                let mut txn = mvcc::MvccTxn::new(snapshot.clone(), 1.into(), true, cm.clone());
                black_box(txn.rollback(key)).unwrap();
            }
        },
        BatchSize::SmallInput,
    )
}

fn mvcc_rollback_conflict<E: Engine, F: EngineFactory<E>>(
    b: &mut Bencher,
    config: &BenchConfig<F>,
) {
    let engine = config.engine_factory.build();
    let cm = ConcurrencyManager::new(1.into());
    b.iter_batched(
        || setup_prewrite(&engine, &config, 2),
        |(snapshot, keys)| {
            for key in keys {
                let mut txn = mvcc::MvccTxn::new(snapshot.clone(), 1.into(), true, cm.clone());
                black_box(txn.rollback(key)).unwrap();
            }
        },
        BatchSize::SmallInput,
    )
}

fn mvcc_rollback_non_prewrote<E: Engine, F: EngineFactory<E>>(
    b: &mut Bencher,
    config: &BenchConfig<F>,
) {
    let engine = config.engine_factory.build();
    let ctx = Context::default();
    let cm = ConcurrencyManager::new(1.into());
    b.iter_batched(
        || {
            let kvs = KvGenerator::with_seed(
                config.key_length,
                config.value_length,
                DEFAULT_KV_GENERATOR_SEED,
            )
            .generate(DEFAULT_ITERATIONS);
            let keys: Vec<Key> = kvs.iter().map(|(k, _)| Key::from_raw(&k)).collect();
            let snapshot = engine.snapshot(&ctx).unwrap();
            (snapshot, keys)
        },
        |(snapshot, keys)| {
            for key in keys {
                let mut txn = mvcc::MvccTxn::new(snapshot.clone(), 1.into(), true, cm.clone());
                black_box(txn.rollback(key)).unwrap();
            }
        },
        BatchSize::SmallInput,
    )
}

fn mvcc_reader_load_lock<E: Engine, F: EngineFactory<E>>(b: &mut Bencher, config: &BenchConfig<F>) {
    let engine = config.engine_factory.build();
    let ctx = Context::default();
    let test_keys: Vec<Key> = KvGenerator::with_seed(
        config.key_length,
        config.value_length,
        DEFAULT_KV_GENERATOR_SEED,
    )
    .generate(DEFAULT_ITERATIONS)
    .iter()
    .map(|(k, _)| Key::from_raw(&k))
    .collect();

    b.iter_batched(
        || {
            let snapshot = engine.snapshot(&ctx).unwrap();
            (snapshot, &test_keys)
        },
        |(snapshot, test_kvs)| {
            for key in test_kvs {
                let mut reader =
                    MvccReader::new(snapshot.clone(), None, true, ctx.get_isolation_level());
                black_box(reader.load_lock(&key).unwrap());
            }
        },
        BatchSize::SmallInput,
    );
}

fn mvcc_reader_seek_write<E: Engine, F: EngineFactory<E>>(
    b: &mut Bencher,
    config: &BenchConfig<F>,
) {
    let engine = config.engine_factory.build();
    let ctx = Context::default();
    b.iter_batched(
        || {
            let snapshot = engine.snapshot(&ctx).unwrap();
            let test_keys: Vec<Key> = KvGenerator::with_seed(
                config.key_length,
                config.value_length,
                DEFAULT_KV_GENERATOR_SEED,
            )
            .generate(DEFAULT_ITERATIONS)
            .iter()
            .map(|(k, _)| Key::from_raw(&k))
            .collect();
            (snapshot, test_keys)
        },
        |(snapshot, test_keys)| {
            for key in &test_keys {
                let mut reader =
                    MvccReader::new(snapshot.clone(), None, true, ctx.get_isolation_level());
                black_box(reader.seek_write(&key, TimeStamp::max()).unwrap());
            }
        },
        BatchSize::SmallInput,
    );
}

pub fn bench_mvcc<E: Engine, F: EngineFactory<E>>(c: &mut Criterion, configs: &[BenchConfig<F>]) {
    c.bench_function_over_inputs("mvcc_prewrite", mvcc_prewrite, configs.to_owned());
    c.bench_function_over_inputs("mvcc_commit", mvcc_commit, configs.to_owned());
    c.bench_function_over_inputs(
        "mvcc_rollback_prewrote",
        mvcc_rollback_prewrote,
        configs.to_owned(),
    );
    c.bench_function_over_inputs(
        "mvcc_rollback_conflict",
        mvcc_rollback_conflict,
        configs.to_owned(),
    );
    c.bench_function_over_inputs(
        "mvcc_rollback_non_prewrote",
        mvcc_rollback_non_prewrote,
        configs.to_owned(),
    );
    c.bench_function_over_inputs("mvcc_load_lock", mvcc_reader_load_lock, configs.to_owned());
    c.bench_function_over_inputs(
        "mvcc_seek_write",
        mvcc_reader_seek_write,
        configs.to_owned(),
    );
}<|MERGE_RESOLUTION|>--- conflicted
+++ resolved
@@ -42,11 +42,8 @@
             0,
             0,
             TimeStamp::default(),
-<<<<<<< HEAD
+            TimeStamp::default(),
             false,
-=======
-            TimeStamp::default(),
->>>>>>> eefee83f
         )
         .unwrap();
     }
@@ -87,11 +84,8 @@
                     0,
                     0,
                     TimeStamp::default(),
-<<<<<<< HEAD
+                    TimeStamp::default(),
                     false,
-=======
-                    TimeStamp::default(),
->>>>>>> eefee83f
                 )
                 .unwrap();
             }

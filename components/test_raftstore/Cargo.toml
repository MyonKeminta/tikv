--- conflicted
+++ resolved
@@ -20,15 +20,8 @@
 slog = { version = "2.3", features = ["max_level_trace", "release_max_level_debug"] }
 # better to not use slog-global, but pass in the logger
 slog-global = { version = "0.1", git = "https://github.com/breeswish/slog-global.git", rev = "0e23a5baff302a9d7bccd85f8f31e43339c2f2c1" }
-<<<<<<< HEAD
-engine = { path = "../engine" }
-hex = "0.3"
-pd_client = { path = "../pd_client" }
-futures-cpupool = "0.1"
-=======
 tempfile = "3.0"
 tikv = { path = "../../", default-features = false  }
 tikv_util = { path = "../tikv_util" }
 tokio-threadpool = "0.1"
-tokio-timer = "0.2"
->>>>>>> df674dd0
+tokio-timer = "0.2"
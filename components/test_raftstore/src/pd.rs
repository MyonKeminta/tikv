// Copyright 2016 TiKV Project Authors. Licensed under Apache-2.0.

use std::collections::BTreeMap;
use std::collections::Bound::{Excluded, Unbounded};
use std::sync::atomic::{AtomicUsize, Ordering};
use std::sync::{Arc, RwLock};
use std::time::{Duration, Instant};

use futures::future::{err, ok};
use futures::sync::mpsc::{self, UnboundedReceiver, UnboundedSender};
use futures::{Future, Stream};
use futures_cpupool::{Builder, CpuPool};
use tokio_timer::timer::Handle;

use kvproto::configpb;
use kvproto::metapb::{self, Region};
use kvproto::pdpb;
use raft::eraftpb;

use keys::{self, data_key, enc_end_key, enc_start_key};
use pd_client::{Error, Key, PdClient, PdFuture, RegionInfo, RegionStat, Result};
use tikv::raftstore::store::util::check_key_in_region;
use tikv::raftstore::store::{INIT_EPOCH_CONF_VER, INIT_EPOCH_VER};
use tikv_util::collections::{HashMap, HashMapEntry, HashSet};
use tikv_util::time::UnixSecs;
use tikv_util::timer::GLOBAL_TIMER_HANDLE;
use tikv_util::{Either, HandyRwLock};

use super::*;

struct Store {
    store: metapb::Store,
    region_ids: HashSet<u64>,
    sender: UnboundedSender<pdpb::RegionHeartbeatResponse>,
    receiver: Option<UnboundedReceiver<pdpb::RegionHeartbeatResponse>>,
}

impl Default for Store {
    fn default() -> Store {
        let (tx, rx) = mpsc::unbounded();
        Store {
            store: Default::default(),
            region_ids: Default::default(),
            sender: tx,
            receiver: Some(rx),
        }
    }
}

#[derive(Debug, Clone, PartialEq)]
enum SchedulePolicy {
    /// Repeat an Operator.
    Repeat(isize),
    /// Repeat till succcess.
    TillSuccess,
    /// Stop immediately.
    Stop,
}

impl SchedulePolicy {
    fn schedule(&mut self) -> bool {
        match *self {
            SchedulePolicy::Repeat(ref mut c) => {
                if *c > 0 {
                    *c -= 1;
                    true
                } else {
                    false
                }
            }
            SchedulePolicy::TillSuccess => true,
            SchedulePolicy::Stop => false,
        }
    }
}

#[derive(Clone, Debug)]
enum Operator {
    AddPeer {
        // Left: to be added.
        // Right: pending peer.
        peer: Either<metapb::Peer, metapb::Peer>,
        policy: SchedulePolicy,
    },
    RemovePeer {
        peer: metapb::Peer,
        policy: SchedulePolicy,
    },
    TransferLeader {
        peer: metapb::Peer,
        policy: SchedulePolicy,
    },
    MergeRegion {
        source_region_id: u64,
        target_region_id: u64,
        policy: Arc<RwLock<SchedulePolicy>>,
    },
    SplitRegion {
        region_epoch: metapb::RegionEpoch,
        policy: pdpb::CheckPolicy,
        keys: Vec<Vec<u8>>,
    },
}

impl Operator {
    fn make_region_heartbeat_response(
        &self,
        region_id: u64,
        cluster: &Cluster,
    ) -> pdpb::RegionHeartbeatResponse {
        match *self {
            Operator::AddPeer { ref peer, .. } => {
                if let Either::Left(ref peer) = *peer {
                    let conf_change_type = if peer.get_is_learner() {
                        eraftpb::ConfChangeType::AddLearnerNode
                    } else {
                        eraftpb::ConfChangeType::AddNode
                    };
                    new_pd_change_peer(conf_change_type, peer.clone())
                } else {
                    pdpb::RegionHeartbeatResponse::default()
                }
            }
            Operator::RemovePeer { ref peer, .. } => {
                new_pd_change_peer(eraftpb::ConfChangeType::RemoveNode, peer.clone())
            }
            Operator::TransferLeader { ref peer, .. } => new_pd_transfer_leader(peer.clone()),
            Operator::MergeRegion {
                target_region_id, ..
            } => {
                if target_region_id == region_id {
                    pdpb::RegionHeartbeatResponse::default()
                } else {
                    let region = cluster
                        .get_region_by_id(target_region_id)
                        .unwrap()
                        .unwrap()
                        .clone();
                    new_pd_merge_region(region)
                }
            }
            Operator::SplitRegion {
                policy, ref keys, ..
            } => new_split_region(policy, keys.clone()),
        }
    }

    fn try_finished(
        &mut self,
        cluster: &Cluster,
        region: &metapb::Region,
        leader: &metapb::Peer,
    ) -> bool {
        match *self {
            Operator::AddPeer {
                ref mut peer,
                ref mut policy,
            } => {
                if !policy.schedule() {
                    return true;
                }
                let pr = peer.clone();
                if let Either::Left(pr) = pr {
                    if region.get_peers().iter().any(|p| p == &pr) {
                        // TiKV is adding the peer right now,
                        // set it to Right so it will not be scheduled again.
                        *peer = Either::Right(pr);
                    } else {
                        // TiKV rejects AddNode.
                        return false;
                    }
                }
                if let Either::Right(ref pr) = *peer {
                    // Still adding peer?
                    return !cluster.pending_peers.contains_key(&pr.get_id());
                }
                unreachable!()
            }
            Operator::SplitRegion {
                ref region_epoch, ..
            } => region.get_region_epoch() != region_epoch,
            Operator::RemovePeer {
                ref peer,
                ref mut policy,
            } => region.get_peers().iter().all(|p| p != peer) || !policy.schedule(),
            Operator::TransferLeader {
                ref peer,
                ref mut policy,
            } => leader == peer || !policy.schedule(),
            Operator::MergeRegion {
                source_region_id,
                ref mut policy,
                ..
            } => {
                if cluster
                    .get_region_by_id(source_region_id)
                    .unwrap()
                    .is_none()
                {
                    *policy.write().unwrap() = SchedulePolicy::Stop;
                    false
                } else {
                    !policy.write().unwrap().schedule()
                }
            }
        }
    }
}

struct Cluster {
    meta: metapb::Cluster,
    stores: HashMap<u64, Store>,
    regions: BTreeMap<Key, metapb::Region>,
    region_id_keys: HashMap<u64, Key>,
    region_approximate_size: HashMap<u64, u64>,
    region_approximate_keys: HashMap<u64, u64>,
    region_last_report_ts: HashMap<u64, UnixSecs>,
    region_last_report_term: HashMap<u64, u64>,
    base_id: AtomicUsize,

    store_stats: HashMap<u64, pdpb::StoreStats>,
    split_count: usize,

    // region id -> Operator
    operators: HashMap<u64, Operator>,
    enable_peer_count_check: bool,

    // region id -> leader
    leaders: HashMap<u64, metapb::Peer>,
    down_peers: HashMap<u64, pdpb::PeerStats>,
    pending_peers: HashMap<u64, metapb::Peer>,
    is_bootstraped: bool,

    gc_safe_point: u64,
}

impl Cluster {
    fn new(cluster_id: u64) -> Cluster {
        let mut meta = metapb::Cluster::default();
        meta.set_id(cluster_id);
        meta.set_max_peer_count(5);

        Cluster {
            meta,
            stores: HashMap::default(),
            regions: BTreeMap::new(),
            region_id_keys: HashMap::default(),
            region_approximate_size: HashMap::default(),
            region_approximate_keys: HashMap::default(),
            region_last_report_ts: HashMap::default(),
            region_last_report_term: HashMap::default(),
            base_id: AtomicUsize::new(1000),
            store_stats: HashMap::default(),
            split_count: 0,
            operators: HashMap::default(),
            enable_peer_count_check: true,
            leaders: HashMap::default(),
            down_peers: HashMap::default(),
            pending_peers: HashMap::default(),
            is_bootstraped: false,

            gc_safe_point: 0,
        }
    }

    fn bootstrap(&mut self, store: metapb::Store, region: metapb::Region) {
        // Now, some tests use multi peers in bootstrap,
        // disable this check.
        // TODO: enable this check later.
        // assert_eq!(region.get_peers().len(), 1);
        let store_id = store.get_id();
        let mut s = Store::default();
        s.store = store;

        s.region_ids.insert(region.get_id());

        self.stores.insert(store_id, s);

        self.add_region(&region);
        self.is_bootstraped = true;
    }

    fn set_bootstrap(&mut self, is_bootstraped: bool) {
        self.is_bootstraped = is_bootstraped
    }

    // We don't care cluster id here, so any value like 0 in tests is ok.
    fn alloc_id(&self) -> Result<u64> {
        Ok(self.base_id.fetch_add(1, Ordering::Relaxed) as u64)
    }

    fn put_store(&mut self, store: metapb::Store) -> Result<()> {
        let mut s = Store::default();
        let store_id = store.get_id();
        s.store = store;
        self.stores.insert(store_id, s);
        Ok(())
    }

    fn get_store(&self, store_id: u64) -> Result<metapb::Store> {
        match self.stores.get(&store_id) {
            None => Err(box_err!("store {} not found", store_id)),
            Some(s) => Ok(s.store.clone()),
        }
    }

    fn get_region(&self, key: Vec<u8>) -> Option<metapb::Region> {
        self.regions
            .range((Excluded(key), Unbounded))
            .next()
            .map(|(_, region)| region.clone())
    }

    fn get_region_by_id(&self, region_id: u64) -> Result<Option<metapb::Region>> {
        Ok(self
            .region_id_keys
            .get(&region_id)
            .and_then(|k| self.regions.get(k).cloned()))
    }

    fn get_region_approximate_size(&self, region_id: u64) -> Option<u64> {
        self.region_approximate_size.get(&region_id).cloned()
    }

    fn get_region_approximate_keys(&self, region_id: u64) -> Option<u64> {
        self.region_approximate_keys.get(&region_id).cloned()
    }

    fn get_region_last_report_ts(&self, region_id: u64) -> Option<UnixSecs> {
        self.region_last_report_ts.get(&region_id).cloned()
    }

    fn get_region_last_report_term(&self, region_id: u64) -> Option<u64> {
        self.region_last_report_term.get(&region_id).cloned()
    }

    fn get_stores(&self) -> Vec<metapb::Store> {
        self.stores.values().map(|s| s.store.clone()).collect()
    }

    fn get_regions_number(&self) -> usize {
        self.regions.len()
    }

    fn add_region(&mut self, region: &metapb::Region) {
        let end_key = enc_end_key(region);
        assert!(self
            .regions
            .insert(end_key.clone(), region.clone())
            .is_none());
        assert!(self
            .region_id_keys
            .insert(region.get_id(), end_key.clone())
            .is_none());
    }

    fn remove_region(&mut self, region: &metapb::Region) {
        let end_key = enc_end_key(region);
        assert!(self.regions.remove(&end_key).is_some());
        assert!(self.region_id_keys.remove(&region.get_id()).is_some());
    }

    fn handle_heartbeat_version(&mut self, region: metapb::Region) -> Result<()> {
        // For split, we should handle heartbeat carefully.
        // E.g, for region 1 [a, c) -> 1 [a, b) + 2 [b, c).
        // after split, region 1 and 2 will do heartbeat independently.
        let start_key = enc_start_key(&region);
        let end_key = enc_end_key(&region);
        assert!(end_key > start_key);

        let version = region.get_region_epoch().get_version();

        loop {
            let search_key = data_key(region.get_start_key());
            let search_region = match self.get_region(search_key) {
                None => {
                    // Find no range after start key, insert directly.
                    self.add_region(&region);
                    return Ok(());
                }
                Some(search_region) => search_region,
            };

            let search_start_key = enc_start_key(&search_region);
            let search_end_key = enc_end_key(&search_region);

            let search_version = search_region.get_region_epoch().get_version();

            if start_key == search_start_key && end_key == search_end_key {
                // we are the same, must check epoch here.
                check_stale_region(&search_region, &region)?;
                if search_region.get_region_epoch().get_version()
                    < region.get_region_epoch().get_version()
                {
                    self.remove_region(&search_region);
                    self.add_region(&region);
                }
                return Ok(());
            }

            if search_start_key >= end_key {
                // No range covers [start, end) now, insert directly.
                self.add_region(&region);
                return Ok(());
            } else {
                // overlap, remove old, insert new.
                // E.g, 1 [a, c) -> 1 [a, b) + 2 [b, c), either new 1 or 2 reports, the region
                // is overlapped with origin [a, c).
                if version <= search_version {
                    return Err(box_err!("epoch {:?} is stale.", region.get_region_epoch()));
                }

                self.remove_region(&search_region);
            }
        }
    }

    fn handle_heartbeat_conf_ver(
        &mut self,
        mut region: metapb::Region,
        leader: metapb::Peer,
    ) -> Result<pdpb::RegionHeartbeatResponse> {
        let conf_ver = region.get_region_epoch().get_conf_ver();
        let end_key = enc_end_key(&region);

        // it can pass handle_heartbeat_version means it must exist.
        let cur_region = self.get_region_by_id(region.get_id()).unwrap().unwrap();

        let cur_conf_ver = cur_region.get_region_epoch().get_conf_ver();
        check_stale_region(&cur_region, &region)?;

        let region_peer_len = region.get_peers().len();
        let cur_region_peer_len = cur_region.get_peers().len();

        if conf_ver > cur_conf_ver {
            if region_peer_len == cur_region_peer_len {
                // For promote learner to voter.
                let get_learners =
                    |r: &Region| r.get_peers().iter().filter(|p| p.get_is_learner()).count();
                let region_learner_len = get_learners(&region);
                let cur_region_learner_len = get_learners(&cur_region);
                assert_eq!(cur_region_learner_len, region_learner_len + 1);
            } else if cur_region_peer_len > region_peer_len {
                // If ConfVer changed, TiKV has added/removed one peer already.
                // So pd and TiKV can't have same peer count and can only have
                // only one different peer.
                // E.g, we can't meet following cases:
                // 1) pd is (1, 2, 3), TiKV is (1)
                // 2) pd is (1), TiKV is (1, 2, 3)
                // 3) pd is (1, 2), TiKV is (3)
                // 4) pd id (1), TiKV is (2, 3)
                // must pd is (1, 2), TiKV is (1)
                assert_eq!(cur_region_peer_len - region_peer_len, 1);
                let peers = setdiff_peers(&cur_region, &region);
                assert_eq!(peers.len(), 1);
                assert!(setdiff_peers(&region, &cur_region).is_empty());
            } else if cur_region_peer_len < region_peer_len {
                // must pd is (1), TiKV is (1, 2)
                assert_eq!(region_peer_len - cur_region_peer_len, 1);
                let peers = setdiff_peers(&region, &cur_region);
                assert_eq!(peers.len(), 1);
                assert!(setdiff_peers(&cur_region, &region).is_empty());
            } else {
                must_same_peers(&cur_region, &region);
                assert_eq!(cur_conf_ver + 1, conf_ver);
                assert_eq!(
                    cur_region.get_region_epoch().get_version() + 1,
                    region.get_region_epoch().get_version()
                );
            }

            // update the region.
            assert!(self.regions.insert(end_key, region.clone()).is_some());
        } else {
            must_same_peers(&cur_region, &region);
        }

        let resp = self
            .poll_heartbeat_responses(region.clone(), leader.clone())
            .unwrap_or_else(|| {
                let mut resp = pdpb::RegionHeartbeatResponse::default();
                resp.set_region_id(region.get_id());
                resp.set_region_epoch(region.take_region_epoch());
                resp.set_target_peer(leader);
                resp
            });
        Ok(resp)
    }

    // max_peer_count check, the default operator for handling region heartbeat.
    fn handle_heartbeat_max_peer_count(
        &mut self,
        region: &metapb::Region,
        leader: &metapb::Peer,
    ) -> Option<Operator> {
        let max_peer_count = self.meta.get_max_peer_count() as usize;
        let peer_count = region.get_peers().len();
        if peer_count < max_peer_count {
            // find the first store which the region has not covered.
            for store_id in self.stores.keys() {
                if region
                    .get_peers()
                    .iter()
                    .all(|x| x.get_store_id() != *store_id)
                {
                    let peer = Either::Left(new_peer(*store_id, self.alloc_id().unwrap()));
                    let policy = SchedulePolicy::Repeat(1);
                    return Some(Operator::AddPeer { peer, policy });
                }
            }
        } else if peer_count > max_peer_count {
            // find the first peer which not leader.
            let pos = region
                .get_peers()
                .iter()
                .position(|x| x.get_store_id() != leader.get_store_id())
                .unwrap();
            let peer = region.get_peers()[pos].clone();
            let policy = SchedulePolicy::Repeat(1);
            return Some(Operator::RemovePeer { peer, policy });
        }

        None
    }

    fn poll_heartbeat_responses_for(
        &mut self,
        store_id: u64,
    ) -> Vec<pdpb::RegionHeartbeatResponse> {
        let mut resps = vec![];
        for (region_id, leader) in self.leaders.clone() {
            if leader.get_store_id() != store_id {
                continue;
            }
            if let Ok(Some(region)) = self.get_region_by_id(region_id) {
                if let Some(resp) = self.poll_heartbeat_responses(region, leader) {
                    resps.push(resp);
                }
            }
        }

        resps
    }

    fn poll_heartbeat_responses(
        &mut self,
        mut region: metapb::Region,
        leader: metapb::Peer,
    ) -> Option<pdpb::RegionHeartbeatResponse> {
        let region_id = region.get_id();
        let mut operator = None;
        if let Some(mut op) = self.operators.remove(&region_id) {
            if !op.try_finished(self, &region, &leader) {
                operator = Some(op);
            };
        } else if self.enable_peer_count_check {
            // There is no on-going operator, start next round.
            operator = self.handle_heartbeat_max_peer_count(&region, &leader);
        }

        let operator = operator?;
        debug!(
            "[region {}] schedule {:?} to {:?}, region: {:?}",
            region_id, operator, leader, region
        );

        let mut resp = operator.make_region_heartbeat_response(region.get_id(), self);
        self.operators.insert(region_id, operator);
        resp.set_region_id(region_id);
        resp.set_region_epoch(region.take_region_epoch());
        resp.set_target_peer(leader);
        Some(resp)
    }

    fn region_heartbeat(
        &mut self,
        term: u64,
        region: metapb::Region,
        leader: metapb::Peer,
        region_stat: RegionStat,
    ) -> Result<pdpb::RegionHeartbeatResponse> {
        for peer in region.get_peers() {
            self.down_peers.remove(&peer.get_id());
            self.pending_peers.remove(&peer.get_id());
        }
        for peer in region_stat.down_peers {
            self.down_peers.insert(peer.get_peer().get_id(), peer);
        }
        for p in region_stat.pending_peers {
            self.pending_peers.insert(p.get_id(), p);
        }
        self.leaders.insert(region.get_id(), leader.clone());

        self.region_approximate_size
            .insert(region.get_id(), region_stat.approximate_size);
        self.region_approximate_keys
            .insert(region.get_id(), region_stat.approximate_keys);
        self.region_last_report_ts
            .insert(region.get_id(), region_stat.last_report_ts);
        self.region_last_report_term.insert(region.get_id(), term);

        self.handle_heartbeat_version(region.clone())?;
        self.handle_heartbeat_conf_ver(region, leader)
    }

    fn set_gc_safe_point(&mut self, safe_point: u64) {
        self.gc_safe_point = safe_point;
    }

    fn get_gc_safe_point(&self) -> u64 {
        self.gc_safe_point
    }
}

fn check_stale_region(region: &metapb::Region, check_region: &metapb::Region) -> Result<()> {
    let epoch = region.get_region_epoch();
    let check_epoch = check_region.get_region_epoch();
    if check_epoch.get_conf_ver() >= epoch.get_conf_ver()
        && check_epoch.get_version() >= epoch.get_version()
    {
        return Ok(());
    }

    Err(box_err!(
        "epoch not match {:?}, we are now {:?}",
        check_epoch,
        epoch
    ))
}

fn must_same_peers(left: &metapb::Region, right: &metapb::Region) {
    assert_eq!(left.get_peers().len(), right.get_peers().len());
    for peer in left.get_peers() {
        let p = find_peer(right, peer.get_store_id()).unwrap();
        assert_eq!(p, peer);
    }
}

// Left - Right, left (1, 2, 3), right (1, 2), left - right = (3)
fn setdiff_peers(left: &metapb::Region, right: &metapb::Region) -> Vec<metapb::Peer> {
    let mut peers = vec![];
    for peer in left.get_peers() {
        if let Some(p) = find_peer(right, peer.get_store_id()) {
            assert_eq!(p.get_id(), peer.get_id());
            continue;
        }

        peers.push(peer.clone())
    }

    peers
}

// For test when a node is already bootstraped the cluster with the first region
pub fn bootstrap_with_first_region(pd_client: Arc<TestPdClient>) -> Result<()> {
    let mut region = metapb::Region::default();
    region.set_id(1);
    region.set_start_key(keys::EMPTY_KEY.to_vec());
    region.set_end_key(keys::EMPTY_KEY.to_vec());
    region.mut_region_epoch().set_version(INIT_EPOCH_VER);
    region.mut_region_epoch().set_conf_ver(INIT_EPOCH_CONF_VER);
    let peer = new_peer(1, 1);
    region.mut_peers().push(peer.clone());
    pd_client.add_region(&region);
    pd_client.set_bootstrap(true);
    Ok(())
}

pub struct TestPdClient {
    cluster_id: u64,
    cluster: Arc<RwLock<Cluster>>,
    timer: Handle,
    is_incompatible: bool,
    tso: AtomicUsize,
    poller: CpuPool,
}

impl TestPdClient {
    pub fn new(cluster_id: u64, is_incompatible: bool) -> TestPdClient {
        TestPdClient {
            cluster_id,
            cluster: Arc::new(RwLock::new(Cluster::new(cluster_id))),
            timer: GLOBAL_TIMER_HANDLE.clone(),
            is_incompatible,
            tso: AtomicUsize::new(1),
            poller: Builder::new().pool_size(1).create(),
        }
    }

    pub fn get_stores(&self) -> Result<Vec<metapb::Store>> {
        Ok(self.cluster.rl().get_stores())
    }

    fn check_bootstrap(&self) -> Result<()> {
        if !self.is_cluster_bootstrapped().unwrap() {
            return Err(Error::ClusterNotBootstrapped(self.cluster_id));
        }

        Ok(())
    }

    fn is_regions_empty(&self) -> bool {
        self.cluster.rl().regions.is_empty()
    }

    fn schedule_operator(&self, region_id: u64, op: Operator) {
        let mut cluster = self.cluster.wl();
        match cluster.operators.entry(region_id) {
            HashMapEntry::Occupied(mut e) => {
                debug!(
                    "[region {}] schedule operator {:?} and remove {:?}",
                    region_id,
                    op,
                    e.get()
                );
                e.insert(op);
            }
            HashMapEntry::Vacant(e) => {
                debug!("[region {}] schedule operator {:?}", region_id, op);
                e.insert(op);
            }
        }
    }

    pub fn get_region_epoch(&self, region_id: u64) -> metapb::RegionEpoch {
        self.get_region_by_id(region_id)
            .wait()
            .unwrap()
            .unwrap()
            .take_region_epoch()
    }

    pub fn get_regions_number(&self) -> usize {
        self.cluster.rl().get_regions_number()
    }

    pub fn disable_default_operator(&self) {
        self.cluster.wl().enable_peer_count_check = false;
    }

    pub fn enable_default_operator(&self) {
        self.cluster.wl().enable_peer_count_check = true;
    }

    pub fn must_have_peer(&self, region_id: u64, peer: metapb::Peer) {
        for _ in 1..500 {
            sleep_ms(10);
            let region = match self.get_region_by_id(region_id).wait().unwrap() {
                Some(region) => region,
                None => continue,
            };

            if let Some(p) = find_peer(&region, peer.get_store_id()) {
                if p == &peer {
                    return;
                }
            }
        }
        let region = self.get_region_by_id(region_id).wait().unwrap();
        panic!("region {:?} has no peer {:?}", region, peer);
    }

    pub fn must_none_peer(&self, region_id: u64, peer: metapb::Peer) {
        for _ in 1..500 {
            sleep_ms(10);
            let region = match self.get_region_by_id(region_id).wait().unwrap() {
                Some(region) => region,
                None => continue,
            };
            match find_peer(&region, peer.get_store_id()) {
                None => return,
                Some(p) if p != &peer => return,
                _ => continue,
            }
        }
        let region = self.get_region_by_id(region_id).wait().unwrap();
        panic!("region {:?} has peer {:?}", region, peer);
    }

    pub fn must_none_pending_peer(&self, peer: metapb::Peer) {
        for _ in 1..500 {
            sleep_ms(10);
            if self.cluster.rl().pending_peers.contains_key(&peer.get_id()) {
                continue;
            }
            return;
        }
        panic!("peer {:?} shouldn't be pending any more", peer);
    }

    pub fn add_region(&self, region: &metapb::Region) {
        self.cluster.wl().add_region(region)
    }

    pub fn transfer_leader(&self, region_id: u64, peer: metapb::Peer) {
        let op = Operator::TransferLeader {
            peer,
            policy: SchedulePolicy::TillSuccess,
        };
        self.schedule_operator(region_id, op);
    }

    pub fn add_peer(&self, region_id: u64, peer: metapb::Peer) {
        let op = Operator::AddPeer {
            peer: Either::Left(peer),
            policy: SchedulePolicy::TillSuccess,
        };
        self.schedule_operator(region_id, op);
    }

    pub fn remove_peer(&self, region_id: u64, peer: metapb::Peer) {
        let op = Operator::RemovePeer {
            peer,
            policy: SchedulePolicy::TillSuccess,
        };
        self.schedule_operator(region_id, op);
    }

    pub fn split_region(
        &self,
        mut region: metapb::Region,
        policy: pdpb::CheckPolicy,
        keys: Vec<Vec<u8>>,
    ) {
        let op = Operator::SplitRegion {
            region_epoch: region.take_region_epoch(),
            policy,
            keys,
        };
        self.schedule_operator(region.get_id(), op);
    }

    pub fn must_split_region(
        &self,
        region: metapb::Region,
        policy: pdpb::CheckPolicy,
        keys: Vec<Vec<u8>>,
    ) {
        let expect_region_count = self.get_regions_number()
            + if policy == pdpb::CheckPolicy::Usekey {
                keys.len()
            } else {
                1
            };
        self.split_region(region.clone(), policy, keys);
        for _ in 1..500 {
            sleep_ms(10);
            if self.get_regions_number() == expect_region_count {
                return;
            }
        }
        panic!("region {:?} is still not split.", region);
    }

    pub fn must_add_peer(&self, region_id: u64, peer: metapb::Peer) {
        self.add_peer(region_id, peer.clone());
        self.must_have_peer(region_id, peer.clone());
    }

    pub fn must_remove_peer(&self, region_id: u64, peer: metapb::Peer) {
        self.remove_peer(region_id, peer.clone());
        self.must_none_peer(region_id, peer);
    }

    pub fn merge_region(&self, from: u64, target: u64) {
        let op = Operator::MergeRegion {
            source_region_id: from,
            target_region_id: target,
            policy: Arc::new(RwLock::new(SchedulePolicy::TillSuccess)),
        };
        self.schedule_operator(from, op.clone());
        self.schedule_operator(target, op);
    }

    pub fn must_merge(&self, from: u64, target: u64) {
        self.merge_region(from, target);

        for _ in 1..500 {
            sleep_ms(10);

            if self.get_region_by_id(from).wait().unwrap().is_none() {
                return;
            }
        }

        let region = self.get_region_by_id(from).wait().unwrap();
        if region.is_none() {
            return;
        }
        panic!("region {:?} is still not merged.", region.unwrap());
    }

    pub fn check_merged(&self, from: u64) -> bool {
        self.get_region_by_id(from).wait().unwrap().is_none()
    }

    pub fn region_leader_must_be(&self, region_id: u64, peer: metapb::Peer) {
        for _ in 0..500 {
            sleep_ms(10);
            if let Some(p) = self.cluster.rl().leaders.get(&region_id) {
                if *p == peer {
                    return;
                }
            }
        }
        panic!("region {} must have leader: {:?}", region_id, peer);
    }

    // check whether region is split by split_key or not.
    pub fn check_split(&self, region: &metapb::Region, split_key: &[u8]) -> bool {
        // E.g, 1 [a, c) -> 1 [a, b) + 2 [b, c)
        // use a to find new [a, b).
        // use b to find new [b, c)
        let left = match self.get_region(region.get_start_key()) {
            Err(_) => return false,
            Ok(left) => left,
        };

        if left.get_end_key() != split_key {
            return false;
        }

        let right = match self.get_region(split_key) {
            Err(_) => return false,
            Ok(right) => right,
        };

        if right.get_start_key() != split_key {
            return false;
        }

        assert!(left.get_region_epoch().get_version() > region.get_region_epoch().get_version());
        assert!(right.get_region_epoch().get_version() > region.get_region_epoch().get_version());
        true
    }

    pub fn get_store_stats(&self, store_id: u64) -> Option<pdpb::StoreStats> {
        self.cluster.rl().store_stats.get(&store_id).cloned()
    }

    pub fn get_split_count(&self) -> usize {
        self.cluster.rl().split_count
    }

    pub fn get_down_peers(&self) -> HashMap<u64, pdpb::PeerStats> {
        self.cluster.rl().down_peers.clone()
    }

    pub fn get_pending_peers(&self) -> HashMap<u64, metapb::Peer> {
        self.cluster.rl().pending_peers.clone()
    }

    pub fn set_bootstrap(&self, is_bootstraped: bool) {
        self.cluster.wl().set_bootstrap(is_bootstraped);
    }

    pub fn get_region_approximate_size(&self, region_id: u64) -> Option<u64> {
        self.cluster.rl().get_region_approximate_size(region_id)
    }

    pub fn get_region_approximate_keys(&self, region_id: u64) -> Option<u64> {
        self.cluster.rl().get_region_approximate_keys(region_id)
    }

    pub fn get_region_last_report_ts(&self, region_id: u64) -> Option<UnixSecs> {
        self.cluster.rl().get_region_last_report_ts(region_id)
    }

    pub fn get_region_last_report_term(&self, region_id: u64) -> Option<u64> {
        self.cluster.rl().get_region_last_report_term(region_id)
    }

    pub fn set_gc_safe_point(&self, safe_point: u64) {
        self.cluster.wl().set_gc_safe_point(safe_point);
    }
}

impl PdClient for TestPdClient {
    fn get_cluster_id(&self) -> Result<u64> {
        Ok(self.cluster_id)
    }

    fn bootstrap_cluster(&self, store: metapb::Store, region: metapb::Region) -> Result<()> {
        if self.is_cluster_bootstrapped().unwrap() || !self.is_regions_empty() {
            self.cluster.wl().set_bootstrap(true);
            return Err(Error::ClusterBootstrapped(self.cluster_id));
        }

        self.cluster.wl().bootstrap(store, region);

        Ok(())
    }

    fn is_cluster_bootstrapped(&self) -> Result<bool> {
        Ok(self.cluster.rl().is_bootstraped)
    }

    fn alloc_id(&self) -> Result<u64> {
        self.cluster.rl().alloc_id()
    }

    fn put_store(&self, store: metapb::Store) -> Result<()> {
        self.check_bootstrap()?;
        self.cluster.wl().put_store(store)
    }

    fn get_store(&self, store_id: u64) -> Result<metapb::Store> {
        self.check_bootstrap()?;
        self.cluster.rl().get_store(store_id)
    }

    fn get_region(&self, key: &[u8]) -> Result<metapb::Region> {
        self.check_bootstrap()?;
        if let Some(region) = self.cluster.rl().get_region(data_key(key)) {
            if check_key_in_region(key, &region).is_ok() {
                return Ok(region);
            }
        }

        Err(box_err!(
            "no region contains key {}",
            hex::encode_upper(key)
        ))
    }

    fn get_region_info(&self, key: &[u8]) -> Result<RegionInfo> {
        let region = self.get_region(key)?;
        let leader = self.cluster.rl().leaders.get(&region.get_id()).cloned();
        Ok(RegionInfo::new(region, leader))
    }

    fn get_region_by_id(&self, region_id: u64) -> PdFuture<Option<metapb::Region>> {
        if let Err(e) = self.check_bootstrap() {
            return Box::new(err(e));
        }
        match self.cluster.rl().get_region_by_id(region_id) {
            Ok(resp) => Box::new(ok(resp)),
            Err(e) => Box::new(err(e)),
        }
    }

    fn get_cluster_config(&self) -> Result<metapb::Cluster> {
        self.check_bootstrap()?;
        Ok(self.cluster.rl().meta.clone())
    }

    fn region_heartbeat(
        &self,
        term: u64,
        region: metapb::Region,
        leader: metapb::Peer,
        region_stat: RegionStat,
    ) -> PdFuture<()> {
        if let Err(e) = self.check_bootstrap() {
            return Box::new(err(e));
        }
        let resp = self
            .cluster
            .wl()
            .region_heartbeat(term, region, leader.clone(), region_stat);
        match resp {
            Ok(resp) => {
                let store_id = leader.get_store_id();
                if let Some(store) = self.cluster.wl().stores.get(&store_id) {
                    store.sender.unbounded_send(resp).unwrap();
                }
                Box::new(ok(()))
            }
            Err(e) => Box::new(err(e)),
        }
    }

    fn handle_region_heartbeat_response<F>(&self, store_id: u64, f: F) -> PdFuture<()>
    where
        F: Fn(pdpb::RegionHeartbeatResponse) + Send + 'static,
    {
        use futures::stream;
        let cluster1 = Arc::clone(&self.cluster);
        let timer = self.timer.clone();
        let mut cluster = self.cluster.wl();
        let store = cluster.stores.get_mut(&store_id).unwrap();
        let rx = store.receiver.take().unwrap();
        Box::new(
            rx.map(|resp| vec![resp])
                .select(
                    stream::unfold(timer, |timer| {
                        let interval = timer.delay(Instant::now() + Duration::from_millis(500));
                        Some(interval.then(|_| Ok(((), timer))))
                    })
                    .map(move |_| {
                        let mut cluster = cluster1.wl();
                        cluster.poll_heartbeat_responses_for(store_id)
                    }),
                )
                .map_err(|e| box_err!("failed to receive next heartbeat response: {:?}", e))
                .for_each(move |resps| {
                    for resp in resps {
                        f(resp);
                    }
                    Ok(())
                }),
        )
    }

    fn ask_split(&self, region: metapb::Region) -> PdFuture<pdpb::AskSplitResponse> {
        if let Err(e) = self.check_bootstrap() {
            return Box::new(err(e));
        }

        // Must ConfVer and Version be same?
        let cur_region = self
            .cluster
            .rl()
            .get_region_by_id(region.get_id())
            .unwrap()
            .unwrap();
        if let Err(e) = check_stale_region(&cur_region, &region) {
            return Box::new(err(e));
        }

        let mut resp = pdpb::AskSplitResponse::default();
        resp.set_new_region_id(self.alloc_id().unwrap());
        let mut peer_ids = vec![];
        for _ in region.get_peers() {
            peer_ids.push(self.alloc_id().unwrap());
        }
        resp.set_new_peer_ids(peer_ids);

        Box::new(ok(resp))
    }

    fn ask_batch_split(
        &self,
        region: metapb::Region,
        count: usize,
    ) -> PdFuture<pdpb::AskBatchSplitResponse> {
        if self.is_incompatible {
            return Box::new(err(Error::Incompatible));
        }

        if let Err(e) = self.check_bootstrap() {
            return Box::new(err(e));
        }

        // Must ConfVer and Version be same?
        let cur_region = self
            .cluster
            .rl()
            .get_region_by_id(region.get_id())
            .unwrap()
            .unwrap();
        if let Err(e) = check_stale_region(&cur_region, &region) {
            return Box::new(err(e));
        }

        let mut resp = pdpb::AskBatchSplitResponse::default();
        for _ in 0..count {
            let mut id = pdpb::SplitId::default();
            id.set_new_region_id(self.alloc_id().unwrap());
            for _ in region.get_peers() {
                id.mut_new_peer_ids().push(self.alloc_id().unwrap());
            }
            resp.mut_ids().push(id);
        }

        Box::new(ok(resp))
    }

    fn store_heartbeat(&self, stats: pdpb::StoreStats) -> PdFuture<()> {
        if let Err(e) = self.check_bootstrap() {
            return Box::new(err(e));
        }

        // Cache it directly now.
        let store_id = stats.get_store_id();
        self.cluster.wl().store_stats.insert(store_id, stats);

        Box::new(ok(()))
    }

    fn report_batch_split(&self, regions: Vec<metapb::Region>) -> PdFuture<()> {
        // pd just uses this for history show, so here we just count it.
        if let Err(e) = self.check_bootstrap() {
            return Box::new(err(e));
        }
        self.cluster.wl().split_count += regions.len() - 1;
        Box::new(ok(()))
    }

    fn get_gc_safe_point(&self) -> PdFuture<u64> {
        if let Err(e) = self.check_bootstrap() {
            return Box::new(err(e));
        }

        let safe_point = self.cluster.rl().get_gc_safe_point();
        Box::new(ok(safe_point))
    }

    fn get_store_stats(&self, store_id: u64) -> Result<pdpb::StoreStats> {
        let cluster = self.cluster.rl();
        let stats = cluster.store_stats.get(&store_id);
        match stats {
            Some(s) => Ok(s.clone()),
            None => Err(Error::StoreTombstone(format!("store_id:{}", store_id))),
        }
    }

    fn get_operator(&self, region_id: u64) -> Result<pdpb::GetOperatorResponse> {
        let mut header = pdpb::ResponseHeader::default();
        header.set_cluster_id(self.cluster_id);
        let mut resp = pdpb::GetOperatorResponse::default();
        resp.set_header(header);
        resp.set_region_id(region_id);
        Ok(resp)
    }

<<<<<<< HEAD
    fn get_tso(&self) -> PdFuture<u64> {
        let tso = self.tso.fetch_add(1, Ordering::SeqCst);
        Box::new(futures::future::result(Ok(tso as _)))
    }

    fn spawn(&self, fut: PdFuture<()>) {
        self.poller.spawn(fut).forget();
=======
    fn register_config(
        &self,
        _id: String,
        version: configpb::Version,
        cfg: String,
    ) -> Result<configpb::CreateResponse> {
        let mut status = configpb::Status::default();
        status.set_code(configpb::StatusCode::Ok);
        let mut resp = configpb::CreateResponse::default();
        resp.set_status(status);
        resp.set_config(cfg);
        resp.set_version(version);
        Ok(resp)
    }

    fn get_config(&self, _id: String, version: configpb::Version) -> Result<configpb::GetResponse> {
        let mut status = configpb::Status::default();
        status.set_code(configpb::StatusCode::NotChange);
        let mut resp = configpb::GetResponse::default();
        resp.set_version(version);
        resp.set_status(status);
        Ok(resp)
    }

    fn update_config(
        &self,
        _id: String,
        version: configpb::Version,
        _entries: Vec<configpb::ConfigEntry>,
    ) -> Result<configpb::UpdateResponse> {
        let mut status = configpb::Status::default();
        status.set_code(configpb::StatusCode::Ok);
        let mut resp = configpb::UpdateResponse::default();
        resp.set_version(version);
        resp.set_status(status);
        Ok(resp)
>>>>>>> df674dd0
    }
}<|MERGE_RESOLUTION|>--- conflicted
+++ resolved
@@ -1214,7 +1214,6 @@
         Ok(resp)
     }
 
-<<<<<<< HEAD
     fn get_tso(&self) -> PdFuture<u64> {
         let tso = self.tso.fetch_add(1, Ordering::SeqCst);
         Box::new(futures::future::result(Ok(tso as _)))
@@ -1222,7 +1221,8 @@
 
     fn spawn(&self, fut: PdFuture<()>) {
         self.poller.spawn(fut).forget();
-=======
+    }
+
     fn register_config(
         &self,
         _id: String,
@@ -1259,6 +1259,5 @@
         resp.set_version(version);
         resp.set_status(status);
         Ok(resp)
->>>>>>> df674dd0
     }
 }
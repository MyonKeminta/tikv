// Copyright 2020 TiKV Project Authors. Licensed under Apache-2.0.

use std::fmt;
use std::sync::Arc;
use std::time::Duration;

use engine_rocks::RocksEngine;
use futures::future::{lazy, Future};
use kvproto::cdcpb::*;
use kvproto::kvrpcpb::IsolationLevel;
use kvproto::metapb::Region;
use pd_client::PdClient;
use resolved_ts::Resolver;
use tikv::raftstore::coprocessor::CmdBatch;
use tikv::raftstore::store::fsm::{ApplyRouter, ApplyTask, ChangeCmd};
use tikv::raftstore::store::msg::{Callback, ReadResponse};
use tikv::storage::kv::Snapshot;
use tikv::storage::mvcc::reader::{DeltaScanner, ScannerBuilder};
use tikv::storage::txn::TxnEntry;
use tikv::storage::txn::TxnEntryScanner;
use tikv_util::collections::HashMap;
use tikv_util::timer::SteadyTimer;
use tikv_util::worker::{Runnable, ScheduleError, Scheduler};
use tokio_threadpool::{Builder, Sender as PoolSender, ThreadPool};
use txn_types::{Key, Lock, TimeStamp};

<<<<<<< HEAD
use crate::delegate::{Delegate, Downstream};
use crate::{CdcObserver, Error, Result};
=======
use crate::delegate::{Delegate, Downstream, DownstreamID};
use crate::lock_scanner::LockScanner;
use crate::{CdcObserver, Error};
>>>>>>> 603b1187

pub enum Task {
    Register {
        request: ChangeDataRequest,
        downstream: Downstream,
    },
    Deregister {
        region_id: u64,
        downstream_id: Option<DownstreamID>,
        err: Option<Error>,
    },
    MultiBatch {
        multi: Vec<CmdBatch>,
    },
    MinTS {
        min_ts: TimeStamp,
    },
    ResolverReady {
        region_id: u64,
        region: Region,
        resolver: Resolver,
    },
    IncrementalScan {
        region_id: u64,
        downstream_id: DownstreamID,
        entries: Vec<Option<TxnEntry>>,
    },
    #[cfg(not(validate))]
    Validate(u64, Box<dyn FnOnce(Option<&Delegate>) + Send>),
}

impl fmt::Display for Task {
    fn fmt(&self, f: &mut fmt::Formatter<'_>) -> fmt::Result {
        write!(f, "{:?}", self)
    }
}
impl fmt::Debug for Task {
    fn fmt(&self, f: &mut fmt::Formatter<'_>) -> fmt::Result {
        let mut de = f.debug_struct("CdcTask");
        match self {
            Task::Register {
                ref request,
                ref downstream,
                ..
            } => de
                .field("register request", request)
                .field("request", request)
                .field("id", &downstream.id)
                .finish(),
            Task::Deregister {
                ref region_id,
                ref downstream_id,
                ref err,
            } => de
                .field("deregister", &"")
                .field("region_id", region_id)
                .field("err", err)
                .field("downstream_id", downstream_id)
                .finish(),
            Task::MinTS { ref min_ts } => de.field("min_ts", min_ts).finish(),
            Task::ResolverReady { ref region_id, .. } => de.field("region_id", region_id).finish(),
            Task::MultiBatch { multi } => de.field("multibatch", &multi.len()).finish(),
            Task::IncrementalScan {
                ref region_id,
                ref downstream_id,
                ref entries,
            } => de
                .field("region_id", &region_id)
                .field("downstream", &downstream_id)
                .field("scan_entries", &entries.len())
                .finish(),
            #[cfg(not(validate))]
            Task::Validate(region_id, _) => de.field("region_id", &region_id).finish(),
        }
    }
}

pub struct Endpoint {
    capture_regions: HashMap<u64, Delegate>,
    scheduler: Scheduler<Task>,
    apply_router: ApplyRouter,
    observer: CdcObserver,

    pd_client: Arc<dyn PdClient>,
    timer: SteadyTimer,
    min_ts_interval: Duration,
    scan_batch_size: usize,

    workers: ThreadPool,
}

impl Endpoint {
    pub fn new(
        pd_client: Arc<dyn PdClient>,
        scheduler: Scheduler<Task>,
        apply_router: ApplyRouter,
        observer: CdcObserver,
    ) -> Endpoint {
        let workers = Builder::new().name_prefix("cdcwkr").pool_size(4).build();
        let ep = Endpoint {
            capture_regions: HashMap::default(),
            scheduler,
            observer,
            pd_client,
            timer: SteadyTimer::default(),
            workers,
            apply_router,
            scan_batch_size: 1024,
            min_ts_interval: Duration::from_secs(10),
        };
        ep.register_min_ts_event();
        ep
    }

    pub fn set_min_ts_interval(&mut self, dur: Duration) {
        self.min_ts_interval = dur;
    }

    pub fn set_scan_batch_size(&mut self, scan_batch_size: usize) {
        self.scan_batch_size = scan_batch_size;
    }

    fn on_deregister(&mut self, region_id: u64, id: Option<DownstreamID>, err: Option<Error>) {
        info!("cdc deregister region";
            "region_id" => region_id,
            "id" => ?id,
            "error" => ?err);
        let mut is_last = false;
        match (id, err) {
            (Some(id), err) => {
                // The peer wants to deregister
                if let Some(delegate) = self.capture_regions.get_mut(&region_id) {
                    is_last = delegate.unsubscribe(id, err);
                }
                if is_last {
                    self.capture_regions.remove(&region_id);
                }
            }
            (None, Some(err)) => {
                // Something went wrong, deregister all downstreams.
                if let Some(mut delegate) = self.capture_regions.remove(&region_id) {
                    delegate.fail(err);
                    is_last = true;
                }
            }
            (None, None) => panic!("none id none error?"),
        }
        if is_last {
            // Unsubscribe region role change events.
            self.observer.unsubscribe_region(region_id);
        }
    }

    pub fn on_register(&mut self, mut request: ChangeDataRequest, downstream: Downstream) {
        let region_id = request.region_id;
        info!("cdc register region"; "region_id" => region_id);
        let mut enabled = None;
        let delegate = self.capture_regions.entry(region_id).or_insert_with(|| {
            let d = Delegate::new(region_id);
            enabled = Some(d.enabled());
            d
        });

        let downstream_id = downstream.id;
        let checkpoint_ts = request.checkpoint_ts;
        let sched = self.scheduler.clone();
        let workers = self.workers.sender().clone();
        let batch_size = self.scan_batch_size;

        let init = Initializer {
            workers,
            sched,
            region_id,
            downstream_id,
            checkpoint_ts: checkpoint_ts.into(),
            batch_size,
            build_resolver: enabled.is_some(),
        };
        delegate.subscribe(downstream);
        let change_cmd = if let Some(enabled) = enabled {
            // The region has never been registered.
            // Subscribe region role change events.
            self.observer.subscribe_region(region_id);

            ApplyTask::Change(ChangeCmd::RegisterObserver {
                region_id,
                region_epoch: request.take_region_epoch(),
                enabled,
                cb: Callback::Read(Box::new(move |resp: ReadResponse<_>| {
                    init.on_change_cmd(resp);
                })),
            })
        } else {
            ApplyTask::Change(ChangeCmd::Snapshot {
                region_id,
                region_epoch: request.take_region_epoch(),
                cb: Callback::Read(Box::new(move |resp: ReadResponse<_>| {
                    init.on_change_cmd(resp);
                })),
            })
        };
        self.apply_router.schedule_task(region_id, change_cmd);
    }

    pub fn on_multi_batch(&mut self, multi: Vec<CmdBatch>) {
        for batch in multi {
            let mut has_failed = false;
            let region_id = batch.region_id;
            if let Some(delegate) = self.capture_regions.get_mut(&region_id) {
                delegate.on_batch(batch);
                has_failed = delegate.has_failed();
            }
            if has_failed {
                self.capture_regions.remove(&region_id);
            }
        }
    }

    pub fn on_incremental_scan(
        &mut self,
        region_id: u64,
        downstream_id: DownstreamID,
        entries: Vec<Option<TxnEntry>>,
    ) {
        if let Some(delegate) = self.capture_regions.get_mut(&region_id) {
            delegate.on_scan(downstream_id, entries);
        } else {
            warn!("region not found on incremental scan"; "region_id" => region_id);
        }
    }

    fn on_region_ready(&mut self, region_id: u64, resolver: Resolver, region: Region) {
        let delegate = self.capture_regions.get_mut(&region_id).unwrap();
        delegate.on_region_ready(resolver, region);
    }

    fn on_min_ts(&mut self, min_ts: TimeStamp) {
        for delegate in self.capture_regions.values_mut() {
            delegate.on_min_ts(min_ts);
        }
        self.register_min_ts_event();
    }

    fn register_min_ts_event(&self) {
        let timeout = self.timer.delay(self.min_ts_interval);
        let tso = self.pd_client.get_tso();
        let scheduler = self.scheduler.clone();
        let fut = tso.join(timeout.map_err(|_| unreachable!())).then(
            move |tso: pd_client::Result<(TimeStamp, ())>| {
                // Ignore get tso errors since we will retry every `min_ts_interval`.
                let (min_ts, _) = tso.unwrap_or((TimeStamp::default(), ()));
                match scheduler.schedule(Task::MinTS { min_ts }) {
                    Ok(_) | Err(ScheduleError::Stopped(_)) => Ok(()),
                    // Must schedule `MinTS` event otherwise resolved ts can not
                    // advance normally.
                    err => panic!(
                        "failed to schedule min_ts event, min_ts: {}, error: {:?}",
                        min_ts, err
                    ),
                }
            },
        );
        self.pd_client.spawn(Box::new(fut) as _);
    }
}

struct Initializer {
    workers: PoolSender,
    sched: Scheduler<Task>,

    region_id: u64,
    downstream_id: DownstreamID,
    checkpoint_ts: TimeStamp,
    batch_size: usize,

    build_resolver: bool,
}

impl Initializer {
    fn on_change_cmd(&self, mut resp: ReadResponse<RocksEngine>) {
        if let Some(region_snapshot) = resp.snapshot {
            assert_eq!(self.region_id, region_snapshot.get_region().get_id());
            let region = region_snapshot.get_region().clone();
            self.async_incremental_scan(region_snapshot, region);
        } else {
            assert!(
                resp.response.get_header().has_error(),
                "no snapshot and no error? {:?}",
                resp.response
            );
            let err = resp.response.take_header().take_error();
            let deregister = Task::Deregister {
                region_id: self.region_id,
                downstream_id: Some(self.downstream_id),
                err: Some(Error::Request(err)),
            };
            self.sched.schedule(deregister).unwrap();
        }
    }

<<<<<<< HEAD
    fn async_incremental_scan<S: Snapshot + 'static>(&self, snap: S, region: Region) {
=======
    fn async_build_resolver(&self, snap: RegionSnapshot<RocksEngine>) {
        info!("async build resolver"; "region_id" => snap.get_region().get_id());
        // spawn the task to a thread pool.
        let region_id = snap.get_region().get_id();
        let region = snap.get_region().clone();
        let sched = self.sched.clone();
        self.workers
            .spawn(
                lazy(move || {
                    let mut lock_scanner = LockScanner::new(snap)?;
                    lock_scanner.build_resolver()
                })
                .then(move |res| match res {
                    Ok(resolver) => {
                        info!("schedule resolver ready";
                    "region_id" => region_id);
                        if let Err(e) = sched.schedule(Task::ResolverReady {
                            region_id,
                            resolver,
                            region,
                        }) {
                            error!("schedule task failed"; "error" => ?e);
                        }
                        Ok(())
                    }
                    Err(e) => {
                        error!("builder resolver failed"; "error" => ?e);
                        // Unregister all downstreams.
                        // TODO: record in metrics.
                        if let Err(e) = sched.schedule(Task::Deregister {
                            region_id,
                            downstream_id: None,
                            err: Some(e),
                        }) {
                            error!("schedule task failed"; "error" => ?e);
                        }
                        Ok(())
                    }
                }),
            )
            .unwrap();
    }

    fn async_incremental_scan(&self, snap: RegionSnapshot<RocksEngine>) {
>>>>>>> 603b1187
        let downstream_id = self.downstream_id;
        let sched = self.sched.clone();
        let batch_size = self.batch_size;
        let checkpoint_ts = self.checkpoint_ts;
        let build_resolver = self.build_resolver;
        info!("async incremental scan";
<<<<<<< HEAD
            "region_id" => region.get_id(),
            "downstream_id" => downstream_id);
=======
            "region_id" => snap.get_region().get_id(),
            "downstream_id" => ?downstream_id);
>>>>>>> 603b1187

        // spawn the task to a thread pool.
        let region_id = region.get_id();
        self.workers
            .spawn(lazy(move || {
                let mut resolver = if build_resolver {
                    Some(Resolver::new())
                } else {
                    None
                };

                // Time range: (checkpoint_ts, current]
                let current = TimeStamp::max();
                let mut scanner = ScannerBuilder::new(snap, current, false)
                    .range(None, None)
                    .isolation_level(IsolationLevel::Si)
                    .build_delta(checkpoint_ts, false)
                    .unwrap();
                let mut done = false;
                while !done {
                    let entries =
                        match Self::scan_batch(&mut scanner, batch_size, resolver.as_mut()) {
                            Ok(res) => res,
                            Err(e) => {
                                error!("cdc scan entries failed"; "error" => ?e);
                                // TODO: record in metrics.
                                if let Err(e) = sched.schedule(Task::Deregister {
                                    region_id,
<<<<<<< HEAD
                                    id: Some(downstream_id),
                                    err: Some(e),
=======
                                    downstream_id: Some(downstream_id),
                                    err: Some(e.into()),
>>>>>>> 603b1187
                                }) {
                                    error!("schedule task failed"; "error" => ?e);
                                }
                                return Ok(());
                            }
                        };
                    // If the last element is None, it means scanning is finished.
                    if let Some(None) = entries.last() {
                        done = true;
                    }
                    debug!("cdc scan entries"; "len" => entries.len());
                    let scanned = Task::IncrementalScan {
                        region_id,
                        downstream_id,
                        entries,
                    };
                    if let Err(e) = sched.schedule(scanned) {
                        error!("schedule task failed"; "error" => ?e);
                        return Ok(());
                    }
                }

                if let Some(resolver) = resolver {
                    Self::finish_building_resolver(resolver, region, sched);
                }

                Ok(())
            }))
            .unwrap();
    }

    fn scan_batch<S: Snapshot>(
        scanner: &mut DeltaScanner<S>,
        batch_size: usize,
        resolver: Option<&mut Resolver>,
    ) -> Result<Vec<Option<TxnEntry>>> {
        let mut entries = Vec::with_capacity(batch_size);
        while entries.len() < entries.capacity() {
            match scanner.next_entry()? {
                Some(entry) => {
                    entries.push(Some(entry));
                }
                None => {
                    entries.push(None);
                    break;
                }
            }
        }

        if let Some(resolver) = resolver {
            // Track the locks.
            for entry in &entries {
                if let Some(TxnEntry::Prewrite { lock, .. }) = entry {
                    let (encoded_key, value) = lock;
                    let key = Key::from_encoded_slice(encoded_key).into_raw().unwrap();
                    let lock = Lock::parse(value)?;
                    resolver.track_lock(lock.ts, key);
                }
            }
        }

        Ok(entries)
    }

    fn finish_building_resolver(mut resolver: Resolver, region: Region, sched: Scheduler<Task>) {
        resolver.init();
        if resolver.locks().is_empty() {
            info!(
                "no lock found";
                "region_id" => region.get_id()
            );
        } else {
            let rts = resolver.resolve(TimeStamp::zero());
            info!(
                "resolver initialized";
                "region_id" => region.get_id(),
                "resolved_ts" => rts,
                "lock_count" => resolver.locks().len()
            );
        }

        info!("schedule resolver ready"; "region_id" => region.get_id());
        if let Err(e) = sched.schedule(Task::ResolverReady {
            region_id: region.get_id(),
            resolver,
            region,
        }) {
            error!("schedule task failed"; "error" => ?e);
        }
    }
}

impl Runnable<Task> for Endpoint {
    fn run(&mut self, task: Task) {
        debug!("run cdc task"; "task" => %task);
        match task {
            Task::MinTS { min_ts } => self.on_min_ts(min_ts),
            Task::Register {
                request,
                downstream,
            } => self.on_register(request, downstream),
            Task::ResolverReady {
                region_id,
                resolver,
                region,
            } => self.on_region_ready(region_id, resolver, region),
            Task::Deregister {
                region_id,
                downstream_id,
                err,
            } => self.on_deregister(region_id, downstream_id, err),
            Task::MultiBatch { multi } => self.on_multi_batch(multi),
            Task::IncrementalScan {
                region_id,
                downstream_id,
                entries,
            } => {
                self.on_incremental_scan(region_id, downstream_id, entries);
            }
            #[cfg(not(validate))]
            Task::Validate(region_id, validate) => {
                validate(self.capture_regions.get(&region_id));
            }
        }
    }
}

#[cfg(test)]
mod tests {
    use super::*;
    use engine_traits::DATA_CFS;
    use kvproto::kvrpcpb::Context;
    use std::collections::BTreeMap;
    use std::fmt::Display;
    use std::sync::mpsc::{channel, Receiver, RecvTimeoutError, Sender};
    use tempfile::TempDir;
    use tikv::storage::kv::Engine;
    use tikv::storage::mvcc::tests::*;
    use tikv::storage::TestEngineBuilder;
    use tikv_util::collections::HashSet;
    use tikv_util::worker::{Builder as WorkerBuilder, Worker};

    struct ReceiverRunnable<T> {
        tx: Sender<T>,
    }

    impl<T: Display> Runnable<T> for ReceiverRunnable<T> {
        fn run(&mut self, task: T) {
            self.tx.send(task).unwrap();
        }
    }

    fn new_receiver_worker<T: Display + Send + 'static>() -> (Worker<T>, Receiver<T>) {
        let (tx, rx) = channel();
        let runnable = ReceiverRunnable { tx };
        let mut worker = WorkerBuilder::new("test-receiver-worker").create();
        worker.start(runnable).unwrap();
        (worker, rx)
    }

    fn mock_initializer() -> (Worker<Task>, ThreadPool, Initializer, Receiver<Task>) {
        let (receiver_worker, rx) = new_receiver_worker();

        let pool = Builder::new()
            .name_prefix("test-initializer-worker")
            .pool_size(4)
            .build();

        let initializer = Initializer {
            workers: pool.sender().clone(),
            sched: receiver_worker.scheduler(),

            region_id: 1,
            downstream_id: 1,
            checkpoint_ts: 1.into(),
            batch_size: 1,

            build_resolver: true,
        };

        (receiver_worker, pool, initializer, rx)
    }

    #[test]
    fn test_build_resolver() {
        let (mut worker, _pool, mut initializer, rx) = mock_initializer();

        let temp = TempDir::new().unwrap();
        let engine = TestEngineBuilder::new()
            .path(temp.path())
            .cfs(DATA_CFS)
            .build()
            .unwrap();

        let mut expected_locks = BTreeMap::<TimeStamp, HashSet<Vec<u8>>>::new();

        for i in 10..100 {
            let (k, v) = (&[b'k', i], &[b'v', i]);
            let ts = TimeStamp::new(i as _);
            must_prewrite_put(&engine, k, v, k, ts);
            expected_locks.entry(ts).or_default().insert(k.to_vec());
        }

        let region = Region::default();
        let snap = engine.snapshot(&Context::default()).unwrap();

        let check_result = || loop {
            let task = rx.recv().unwrap();
            match task {
                Task::ResolverReady { resolver, .. } => {
                    assert_eq!(resolver.locks(), &expected_locks);
                    return;
                }
                Task::IncrementalScan { .. } => continue,
                t => panic!("unepxected task {} received", t),
            }
        };

        initializer.async_incremental_scan(snap.clone(), region.clone());
        check_result();
        initializer.batch_size = 1000;
        initializer.async_incremental_scan(snap.clone(), region.clone());
        check_result();

        initializer.batch_size = 10;
        initializer.async_incremental_scan(snap.clone(), region.clone());
        check_result();

        initializer.batch_size = 11;
        initializer.async_incremental_scan(snap.clone(), region.clone());
        check_result();

        initializer.build_resolver = false;
        initializer.async_incremental_scan(snap, region);

        loop {
            let task = rx.recv_timeout(Duration::from_secs(1));
            match task {
                Ok(Task::IncrementalScan { .. }) => continue,
                Ok(t) => panic!("unepxected task {} received", t),
                Err(RecvTimeoutError::Timeout) => break,
                Err(e) => panic!("unexpected err {:?}", e),
            }
        }

        worker.stop().unwrap().join().unwrap();
    }
}<|MERGE_RESOLUTION|>--- conflicted
+++ resolved
@@ -24,14 +24,8 @@
 use tokio_threadpool::{Builder, Sender as PoolSender, ThreadPool};
 use txn_types::{Key, Lock, TimeStamp};
 
-<<<<<<< HEAD
-use crate::delegate::{Delegate, Downstream};
+use crate::delegate::{Delegate, Downstream, DownstreamID};
 use crate::{CdcObserver, Error, Result};
-=======
-use crate::delegate::{Delegate, Downstream, DownstreamID};
-use crate::lock_scanner::LockScanner;
-use crate::{CdcObserver, Error};
->>>>>>> 603b1187
 
 pub enum Task {
     Register {
@@ -332,67 +326,15 @@
         }
     }
 
-<<<<<<< HEAD
     fn async_incremental_scan<S: Snapshot + 'static>(&self, snap: S, region: Region) {
-=======
-    fn async_build_resolver(&self, snap: RegionSnapshot<RocksEngine>) {
-        info!("async build resolver"; "region_id" => snap.get_region().get_id());
-        // spawn the task to a thread pool.
-        let region_id = snap.get_region().get_id();
-        let region = snap.get_region().clone();
-        let sched = self.sched.clone();
-        self.workers
-            .spawn(
-                lazy(move || {
-                    let mut lock_scanner = LockScanner::new(snap)?;
-                    lock_scanner.build_resolver()
-                })
-                .then(move |res| match res {
-                    Ok(resolver) => {
-                        info!("schedule resolver ready";
-                    "region_id" => region_id);
-                        if let Err(e) = sched.schedule(Task::ResolverReady {
-                            region_id,
-                            resolver,
-                            region,
-                        }) {
-                            error!("schedule task failed"; "error" => ?e);
-                        }
-                        Ok(())
-                    }
-                    Err(e) => {
-                        error!("builder resolver failed"; "error" => ?e);
-                        // Unregister all downstreams.
-                        // TODO: record in metrics.
-                        if let Err(e) = sched.schedule(Task::Deregister {
-                            region_id,
-                            downstream_id: None,
-                            err: Some(e),
-                        }) {
-                            error!("schedule task failed"; "error" => ?e);
-                        }
-                        Ok(())
-                    }
-                }),
-            )
-            .unwrap();
-    }
-
-    fn async_incremental_scan(&self, snap: RegionSnapshot<RocksEngine>) {
->>>>>>> 603b1187
         let downstream_id = self.downstream_id;
         let sched = self.sched.clone();
         let batch_size = self.batch_size;
         let checkpoint_ts = self.checkpoint_ts;
         let build_resolver = self.build_resolver;
         info!("async incremental scan";
-<<<<<<< HEAD
             "region_id" => region.get_id(),
-            "downstream_id" => downstream_id);
-=======
-            "region_id" => snap.get_region().get_id(),
             "downstream_id" => ?downstream_id);
->>>>>>> 603b1187
 
         // spawn the task to a thread pool.
         let region_id = region.get_id();
@@ -408,8 +350,7 @@
                 let current = TimeStamp::max();
                 let mut scanner = ScannerBuilder::new(snap, current, false)
                     .range(None, None)
-                    .isolation_level(IsolationLevel::Si)
-                    .build_delta(checkpoint_ts, false)
+                    .build_delta_scanner(checkpoint_ts)
                     .unwrap();
                 let mut done = false;
                 while !done {
@@ -421,13 +362,8 @@
                                 // TODO: record in metrics.
                                 if let Err(e) = sched.schedule(Task::Deregister {
                                     region_id,
-<<<<<<< HEAD
-                                    id: Some(downstream_id),
+                                    downstream_id: Some(downstream_id),
                                     err: Some(e),
-=======
-                                    downstream_id: Some(downstream_id),
-                                    err: Some(e.into()),
->>>>>>> 603b1187
                                 }) {
                                     error!("schedule task failed"; "error" => ?e);
                                 }
@@ -601,7 +537,7 @@
             sched: receiver_worker.scheduler(),
 
             region_id: 1,
-            downstream_id: 1,
+            downstream_id: DownstreamID::new(),
             checkpoint_ts: 1.into(),
             batch_size: 1,
 
